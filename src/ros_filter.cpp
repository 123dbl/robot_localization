/*
 * Copyright (c) 2014, 2015, 2016 Charles River Analytics, Inc.
 * All rights reserved.
 *
 * Redistribution and use in source and binary forms, with or without
 * modification, are permitted provided that the following conditions
 * are met:
 *
 * 1. Redistributions of source code must retain the above copyright
 * notice, this list of conditions and the following disclaimer.
 * 2. Redistributions in binary form must reproduce the above
 * copyright notice, this list of conditions and the following
 * disclaimer in the documentation and/or other materials provided
 * with the distribution.
 * 3. Neither the name of the copyright holder nor the names of its
 * contributors may be used to endorse or promote products derived
 * from this software without specific prior written permission.
 *
 * THIS SOFTWARE IS PROVIDED BY THE COPYRIGHT HOLDERS AND CONTRIBUTORS
 * "AS IS" AND ANY EXPRESS OR IMPLIED WARRANTIES, INCLUDING, BUT NOT
 * LIMITED TO, THE IMPLIED WARRANTIES OF MERCHANTABILITY AND FITNESS
 * FOR A PARTICULAR PURPOSE ARE DISCLAIMED. IN NO EVENT SHALL THE
 * COPYRIGHT HOLDER OR CONTRIBUTORS BE LIABLE FOR ANY DIRECT, INDIRECT,
 * INCIDENTAL, SPECIAL, EXEMPLARY, OR CONSEQUENTIAL DAMAGES (INCLUDING,
 * BUT NOT LIMITED TO, PROCUREMENT OF SUBSTITUTE GOODS OR SERVICES;
 * LOSS OF USE, DATA, OR PROFITS; OR BUSINESS INTERRUPTION) HOWEVER
 * CAUSED AND ON ANY THEORY OF LIABILITY, WHETHER IN CONTRACT, STRICT
 * LIABILITY, OR TORT (INCLUDING NEGLIGENCE OR OTHERWISE) ARISING IN
 * ANY WAY OUT OF THE USE OF THIS SOFTWARE, EVEN IF ADVISED OF THE
 * POSSIBILITY OF SUCH DAMAGE.
 */

#include <robot_localization/ekf.hpp>
#include <robot_localization/filter_utilities.hpp>
#include <robot_localization/ros_filter.hpp>
#include <robot_localization/ros_filter_utilities.hpp>
#include <robot_localization/ukf.hpp>

#include <geometry_msgs/msg/transform_stamped.hpp>
#include <rcl/time.h>
#include <rclcpp/qos.hpp>
#include <rclcpp/rclcpp.hpp>
#include <sensor_msgs/msg/imu.hpp>
#include <tf2_geometry_msgs/tf2_geometry_msgs.h>

#include <algorithm>
#include <limits>
#include <map>
#include <string>
#include <utility>
#include <memory>
#include <vector>

namespace robot_localization
{
using namespace std::chrono_literals;

template<typename T>
RosFilter<T>::RosFilter(const rclcpp::NodeOptions & options)
: Node(options.arguments()[0], options),
  print_diagnostics_(true),
  publish_acceleration_(false),
  publish_transform_(true),
  smooth_lagged_data_(false),
  two_d_mode_(false),
  use_control_(false),
  disabled_at_startup_(false),
  enabled_(false),
  dynamic_diag_error_level_(diagnostic_msgs::msg::DiagnosticStatus::OK),
  static_diag_error_level_(diagnostic_msgs::msg::DiagnosticStatus::OK),
  frequency_(30.0),
  gravitational_acceleration_(9.80665),
  history_length_(0),
  latest_control_(),
  last_set_pose_time_(0, 0, RCL_ROS_TIME),
  latest_control_time_(0, 0, RCL_ROS_TIME),
  tf_timeout_(0),
  tf_time_offset_(0)
{
  tf_buffer_ = std::make_unique<tf2_ros::Buffer>(this->get_clock());
  tf_listener_ = std::make_unique<tf2_ros::TransformListener>(*tf_buffer_);

  state_variable_names_.push_back("X");
  state_variable_names_.push_back("Y");
  state_variable_names_.push_back("Z");
  state_variable_names_.push_back("ROLL");
  state_variable_names_.push_back("PITCH");
  state_variable_names_.push_back("YAW");
  state_variable_names_.push_back("X_VELOCITY");
  state_variable_names_.push_back("Y_VELOCITY");
  state_variable_names_.push_back("Z_VELOCITY");
  state_variable_names_.push_back("ROLL_VELOCITY");
  state_variable_names_.push_back("PITCH_VELOCITY");
  state_variable_names_.push_back("YAW_VELOCITY");
  state_variable_names_.push_back("X_ACCELERATION");
  state_variable_names_.push_back("Y_ACCELERATION");
  state_variable_names_.push_back("Z_ACCELERATION");
}

template<typename T>
RosFilter<T>::~RosFilter()
{
  topic_subs_.clear();
  timer_.reset();
  set_pose_sub_.reset();
  control_sub_.reset();
  tf_listener_.reset();
  tf_buffer_.reset();
  diagnostic_updater_.reset();
  world_transform_broadcaster_.reset();
  set_pose_service_.reset();
  freq_diag_.reset();
  accel_pub_.reset();
  position_pub_.reset();
}

template<typename T>
void RosFilter<T>::reset()
{
  // Get rid of any initial poses (pretend we've never had a measurement)
  initial_measurements_.clear();
  previous_measurements_.clear();
  previous_measurement_covariances_.clear();

  // Clear the measurement queue.
  // This prevents us from immediately undoing our reset.
  while (!measurement_queue_.empty() && rclcpp::ok()) {
    measurement_queue_.pop();
  }

  filter_state_history_.clear();
  measurement_history_.clear();

  // Also set the last set pose time, so we ignore all messages
  // that occur before it
  last_set_pose_time_ = rclcpp::Time(0);

  // clear tf buffer to avoid TF_OLD_DATA errors
  tf_buffer_->clear();

  // clear last message timestamp, so older messages will be accepted
  last_message_times_.clear();

  // reset filter to uninitialized state
  filter_.reset();

  // clear all waiting callbacks
  // ros::getGlobalCallbackQueue()->clear();
}

// @todo: Replace with AccelWithCovarianceStamped
template<typename T>
void RosFilter<T>::accelerationCallback(
  const sensor_msgs::msg::Imu::SharedPtr msg,
  const CallbackData & callback_data,
  const std::string & target_frame)
{
  // If we've just reset the filter, then we want to ignore any messages
  // that arrive with an older timestamp
  if (last_set_pose_time_ >= msg->header.stamp) {
    return;
  }

  const std::string & topic_name = callback_data.topic_name_;

  RF_DEBUG("------ RosFilter<T>::accelerationCallback (" << topic_name <<
    ") ------\n")
  // "Twist message:\n" << *msg);

  if (last_message_times_.count(topic_name) == 0) {
    last_message_times_.insert(
      std::pair<std::string, rclcpp::Time>(topic_name, msg->header.stamp));
  }

  // Make sure this message is newer than the last one
  if (last_message_times_[topic_name] <= msg->header.stamp) {
    RF_DEBUG("Update vector for " << topic_name << " is:\n" << topic_name);

    Eigen::VectorXd measurement(STATE_SIZE);
    Eigen::MatrixXd measurement_covariance(STATE_SIZE, STATE_SIZE);

    measurement.setZero();
    measurement_covariance.setZero();

    // Make sure we're actually updating at least one of these variables
    std::vector<bool> update_vector_corrected = callback_data.update_vector_;

    // Prepare the twist data for inclusion in the filter
    if (prepareAcceleration(msg, topic_name, target_frame,
      update_vector_corrected, measurement,
      measurement_covariance))
    {
      // Store the measurement. Add an "acceleration" suffix so we know what
      // kind of measurement we're dealing with when we debug the core filter
      // logic.
      enqueueMeasurement(topic_name, measurement, measurement_covariance,
        update_vector_corrected,
        callback_data.rejection_threshold_, msg->header.stamp);

      RF_DEBUG("Enqueued new measurement for " << topic_name <<
        "_acceleration\n");
    } else {
      RF_DEBUG("Did *not* enqueue measurement for " << topic_name <<
        "_acceleration\n");
    }

    last_message_times_[topic_name] = msg->header.stamp;

    RF_DEBUG("Last message time for " <<
      topic_name << " is now " <<
      filter_utilities::toSec(last_message_times_[topic_name]) <<
      "\n");
  } else {
    // else if (reset_on_time_jump_ && rclcpp::Time::isSimTime())
    //{
    //  reset();
    //}

    std::stringstream stream;
    stream << "The " << topic_name << " message has a timestamp before that of "
      "the previous message received," << " this message will be ignored. This may"
      " indicate a bad timestamp. (message time: " << msg->header.stamp.nanosec <<
      ")";

    addDiagnostic(diagnostic_msgs::msg::DiagnosticStatus::WARN, topic_name +
      "_timestamp", stream.str(), false);


    RF_DEBUG("Message is too old. Last message time for " <<
      topic_name << " is " <<
      filter_utilities::toSec(last_message_times_[topic_name]) <<
      ", current message time is " <<
      filter_utilities::toSec(msg->header.stamp) << ".\n");
  }

  RF_DEBUG("\n----- /RosFilter<T>::accelerationCallback (" << topic_name <<
    ") ------\n");
}

template<typename T>
void RosFilter<T>::controlCallback(
  const geometry_msgs::msg::Twist::SharedPtr msg)
{
  geometry_msgs::msg::TwistStamped::SharedPtr twist_stamped_ptr =
    std::make_shared<geometry_msgs::msg::TwistStamped>();
  twist_stamped_ptr->twist = *msg;
  twist_stamped_ptr->header.frame_id = base_link_frame_id_;
  twist_stamped_ptr->header.stamp = this->now();
  controlStampedCallback(twist_stamped_ptr);
}

template<typename T>
void RosFilter<T>::controlStampedCallback(
  const geometry_msgs::msg::TwistStamped::SharedPtr msg)
{
  if (msg->header.frame_id == base_link_frame_id_ ||
    msg->header.frame_id == "")
  {
    latest_control_(ControlMemberVx) = msg->twist.linear.x;
    latest_control_(ControlMemberVy) = msg->twist.linear.y;
    latest_control_(ControlMemberVz) = msg->twist.linear.z;
    latest_control_(ControlMemberVroll) = msg->twist.angular.x;
    latest_control_(ControlMemberVpitch) = msg->twist.angular.y;
    latest_control_(ControlMemberVyaw) = msg->twist.angular.z;
    latest_control_time_ = msg->header.stamp;

    // Update the filter with this control term
    filter_.setControl(latest_control_, msg->header.stamp);
  } else {
    // ROS_WARN_STREAM_THROTTLE(5.0, "Commanded velocities must be given in the
    // robot's body frame (" << base_link_frame_id_ << "). Message frame was " <<
    // msg->header.frame_id);
    std::cerr <<
      "Commanded velocities must be given in the robot's body frame (" <<
      base_link_frame_id_ << "). Message frame was " <<
      msg->header.frame_id << "\n";
  }
}

template<typename T>
void RosFilter<T>::enqueueMeasurement(
  const std::string & topic_name, const Eigen::VectorXd & measurement,
  const Eigen::MatrixXd & measurement_covariance,
  const std::vector<bool> & update_vector, const double mahalanobis_thresh,
  const rclcpp::Time & time)
{
  MeasurementPtr meas = MeasurementPtr(new Measurement());

  meas->topic_name_ = topic_name;
  meas->measurement_ = measurement;
  meas->covariance_ = measurement_covariance;
  meas->update_vector_ = update_vector;
  meas->time_ = time;
  meas->mahalanobis_thresh_ = mahalanobis_thresh;
  meas->latest_control_ = latest_control_;
  meas->latest_control_time_ = latest_control_time_;
  measurement_queue_.push(meas);
}

template<typename T>
void RosFilter<T>::forceTwoD(
  Eigen::VectorXd & measurement,
  Eigen::MatrixXd & measurement_covariance,
  std::vector<bool> & update_vector)
{
  measurement(StateMemberZ) = 0.0;
  measurement(StateMemberRoll) = 0.0;
  measurement(StateMemberPitch) = 0.0;
  measurement(StateMemberVz) = 0.0;
  measurement(StateMemberVroll) = 0.0;
  measurement(StateMemberVpitch) = 0.0;
  measurement(StateMemberAz) = 0.0;

  measurement_covariance(StateMemberZ, StateMemberZ) = 1e-6;
  measurement_covariance(StateMemberRoll, StateMemberRoll) = 1e-6;
  measurement_covariance(StateMemberPitch, StateMemberPitch) = 1e-6;
  measurement_covariance(StateMemberVz, StateMemberVz) = 1e-6;
  measurement_covariance(StateMemberVroll, StateMemberVroll) = 1e-6;
  measurement_covariance(StateMemberVpitch, StateMemberVpitch) = 1e-6;
  measurement_covariance(StateMemberAz, StateMemberAz) = 1e-6;

  update_vector[StateMemberZ] = 1;
  update_vector[StateMemberRoll] = 1;
  update_vector[StateMemberPitch] = 1;
  update_vector[StateMemberVz] = 1;
  update_vector[StateMemberVroll] = 1;
  update_vector[StateMemberVpitch] = 1;
  update_vector[StateMemberAz] = 1;
}

template<typename T>
bool RosFilter<T>::getFilteredOdometryMessage(nav_msgs::msg::Odometry & message)
{
  // If the filter has received a measurement at some point...
  if (filter_.getInitializedStatus()) {
    // Grab our current state and covariance estimates
    const Eigen::VectorXd & state = filter_.getState();
    const Eigen::MatrixXd & estimate_error_covariance =
      filter_.getEstimateErrorCovariance();

    // Convert from roll, pitch, and yaw back to quaternion for
    // orientation values
    tf2::Quaternion quat;
    quat.setRPY(state(StateMemberRoll), state(StateMemberPitch),
      state(StateMemberYaw));

    // Fill out the message
    message.pose.pose.position.x = state(StateMemberX);
    message.pose.pose.position.y = state(StateMemberY);
    message.pose.pose.position.z = state(StateMemberZ);
    message.pose.pose.orientation.x = quat.x();
    message.pose.pose.orientation.y = quat.y();
    message.pose.pose.orientation.z = quat.z();
    message.pose.pose.orientation.w = quat.w();
    message.twist.twist.linear.x = state(StateMemberVx);
    message.twist.twist.linear.y = state(StateMemberVy);
    message.twist.twist.linear.z = state(StateMemberVz);
    message.twist.twist.angular.x = state(StateMemberVroll);
    message.twist.twist.angular.y = state(StateMemberVpitch);
    message.twist.twist.angular.z = state(StateMemberVyaw);

    // Our covariance matrix layout doesn't quite match
    for (size_t i = 0; i < POSE_SIZE; i++) {
      for (size_t j = 0; j < POSE_SIZE; j++) {
        message.pose.covariance[POSE_SIZE * i + j] =
          estimate_error_covariance(i, j);
      }
    }

    // POSE_SIZE and TWIST_SIZE are currently the same size, but we can spare a
    // few cycles to be meticulous and not index a twist covariance array on the
    // size of a pose covariance array
    for (size_t i = 0; i < TWIST_SIZE; i++) {
      for (size_t j = 0; j < TWIST_SIZE; j++) {
        message.twist.covariance[TWIST_SIZE * i + j] =
          estimate_error_covariance(i + POSITION_V_OFFSET,
            j + POSITION_V_OFFSET);
      }
    }

    message.header.stamp = filter_.getLastMeasurementTime();
    message.header.frame_id = world_frame_id_;
    message.child_frame_id = base_link_frame_id_;
  }

  return filter_.getInitializedStatus();
}

template<typename T>
bool RosFilter<T>::getFilteredAccelMessage(
  geometry_msgs::msg::AccelWithCovarianceStamped & message)
{
  // If the filter has received a measurement at some point...
  if (filter_.getInitializedStatus()) {
    // Grab our current state and covariance estimates
    const Eigen::VectorXd & state = filter_.getState();
    const Eigen::MatrixXd & estimate_error_covariance =
      filter_.getEstimateErrorCovariance();

    //! Fill out the accel_msg
    message.accel.accel.linear.x = state(StateMemberAx);
    message.accel.accel.linear.y = state(StateMemberAy);
    message.accel.accel.linear.z = state(StateMemberAz);

    // Fill the covariance (only the left-upper matrix since we are not
    // estimating the rotational accelerations arround the axes
    for (size_t i = 0; i < ACCELERATION_SIZE; i++) {
      for (size_t j = 0; j < ACCELERATION_SIZE; j++) {
        // We use the POSE_SIZE since the accel cov matrix of ROS is 6x6
        message.accel.covariance[POSE_SIZE * i + j] = estimate_error_covariance(
          i + POSITION_A_OFFSET, j + POSITION_A_OFFSET);
      }
    }

    // Fill header information
    message.header.stamp = rclcpp::Time(filter_.getLastMeasurementTime());
    message.header.frame_id = base_link_frame_id_;
  }

  return filter_.getInitializedStatus();
}

template<typename T>
void RosFilter<T>::imuCallback(
  const sensor_msgs::msg::Imu::SharedPtr msg,
  const std::string & topic_name,
  const CallbackData & pose_callback_data,
  const CallbackData & twist_callback_data,
  const CallbackData & accel_callback_data)
{
  RF_DEBUG("------ RosFilter<T>::imuCallback (" <<
    topic_name << ") ------\n")           // << "IMU message:\n" << *msg);

  // If we've just reset the filter, then we want to ignore any messages
  // that arrive with an older timestamp
  if (last_set_pose_time_ >= msg->header.stamp) {
    std::stringstream stream;
    stream << "The " << topic_name << " message has a timestamp equal to or"
      " before the last filter reset, " << "this message will be ignored. This may"
      "indicate an empty or bad timestamp. (message time: " << msg->header.stamp.nanosec <<
      ")";
    addDiagnostic(diagnostic_msgs::msg::DiagnosticStatus::WARN,
      topic_name + "_timestamp", stream.str(), false);


    RF_DEBUG("Received message that preceded the most recent pose reset. "
      "Ignoring...");

    return;
  }

  // As with the odometry message, we can separate out the pose- and
  // twist-related variables in the IMU message and pass them to the pose and
  // twist callbacks (filters)
  if (pose_callback_data.update_sum_ > 0) {
    // Per the IMU message specification, if the IMU does not provide
    // orientation, then its first covariance value should be set to -1, and we
    // should ignore that portion of the message. robot_localization allows
    // users to explicitly ignore data using its parameters, but we should also
    // be compliant with message specs.
    if (::fabs(msg->orientation_covariance[0] + 1) < 1e-9) {
      RF_DEBUG("Received IMU message with -1 as its first covariance value for "
        "orientation. "
        "Ignoring orientation...");
    } else {
      // Extract the pose (orientation) data, pass it to its filter
      geometry_msgs::msg::PoseWithCovarianceStamped::SharedPtr pos_ptr =
        std::make_shared<geometry_msgs::msg::PoseWithCovarianceStamped>();
      pos_ptr->header = msg->header;
      pos_ptr->pose.pose.orientation = msg->orientation;

      // Copy the covariance for roll, pitch, and yaw
      for (size_t i = 0; i < ORIENTATION_SIZE; i++) {
        for (size_t j = 0; j < ORIENTATION_SIZE; j++) {
          pos_ptr->pose.covariance[POSE_SIZE * (i + ORIENTATION_SIZE) +
          (j + ORIENTATION_SIZE)] =
            msg->orientation_covariance[ORIENTATION_SIZE * i + j];
        }
      }

      // IMU data gets handled a bit differently, since the message is ambiguous
      // and has only a single frame_id, even though the data in it is reported
      // in two different frames. As we assume users will specify a base_link to
      // imu transform, we make the target frame base_link_frame_id_ and tell
      // the poseCallback that it is working with IMU data. This will cause it
      // to apply different logic to the data.
      poseCallback(pos_ptr, pose_callback_data, base_link_frame_id_, true);
    }
  }

  if (twist_callback_data.update_sum_ > 0) {
    // Ignore rotational velocity if the first covariance value is -1
    if (::fabs(msg->angular_velocity_covariance[0] + 1) < 1e-9) {
      RF_DEBUG("Received IMU message with -1 as its first covariance value for "
        "angular "
        "velocity. Ignoring angular velocity...");
    } else {
      // Repeat for velocity
      geometry_msgs::msg::TwistWithCovarianceStamped::SharedPtr twist_ptr =
        std::make_shared<geometry_msgs::msg::TwistWithCovarianceStamped>();
      twist_ptr->header = msg->header;
      twist_ptr->twist.twist.angular = msg->angular_velocity;

      // Copy the covariance
      for (size_t i = 0; i < ORIENTATION_SIZE; i++) {
        for (size_t j = 0; j < ORIENTATION_SIZE; j++) {
          twist_ptr->twist.covariance[TWIST_SIZE * (i + ORIENTATION_SIZE) +
          (j + ORIENTATION_SIZE)] =
            msg->angular_velocity_covariance[ORIENTATION_SIZE * i + j];
        }
      }

      twistCallback(twist_ptr, twist_callback_data, base_link_frame_id_);
    }
  }

  if (accel_callback_data.update_sum_ > 0) {
    // Ignore linear acceleration if the first covariance value is -1
    if (::fabs(msg->linear_acceleration_covariance[0] + 1) < 1e-9) {
      RF_DEBUG("Received IMU message with -1 as its first covariance value for "
        "linear "
        "acceleration. Ignoring linear acceleration...");
    } else {
      // Pass the message on
      accelerationCallback(msg, accel_callback_data, base_link_frame_id_);
    }
  }

  RF_DEBUG("\n----- /RosFilter<T>::imuCallback (" << topic_name << ") ------\n");
}

template<typename T>
void RosFilter<T>::integrateMeasurements(const rclcpp::Time & current_time)
{
  RF_DEBUG("------ RosFilter<T>::integrateMeasurements ------\n\n"
    "Integration time is " <<
    std::setprecision(20) << filter_utilities::toSec(current_time) <<
    "\n" <<
    measurement_queue_.size() << " measurements in queue.\n");

  // If we have any measurements in the queue, process them
  if (!measurement_queue_.empty()) {
    // Check if the first measurement we're going to process is older than the
    // filter's last measurement. This means we have received an out-of-sequence
    // message (one with an old timestamp), and we need to revert both the
    // filter state and measurement queue to the first state that preceded the
    // time stamp of our first measurement.
    const MeasurementPtr & first_measurement = measurement_queue_.top();
    int restored_measurement_count = 0;
    if (smooth_lagged_data_ &&
      first_measurement->time_ < filter_.getLastMeasurementTime())
    {
      RF_DEBUG("Received a measurement that was " <<
        filter_utilities::toSec(filter_.getLastMeasurementTime() -
        first_measurement->time_) <<
        " seconds in the past. Reverting filter state and "
        "measurement queue...");

      int originalCount = static_cast<int>(measurement_queue_.size());
      if (!revertTo(first_measurement->time_ - rclcpp::Duration(1))) {
        RF_DEBUG("ERROR: history interval is too small to revert to time " <<
          filter_utilities::toSec(first_measurement->time_) << "\n");
        // ROS_WARN_STREAM_THROTTLE(10.0, "Received old measurement for topic "
        // << first_measurement->topic_name_ <<
        //                         ", but history interval is insufficiently
        //                         sized to " "revert state and measurement
        //                         queue.");
        restored_measurement_count = 0;
      }

      restored_measurement_count =
        static_cast<int>(measurement_queue_.size()) - originalCount;
    }

    while (!measurement_queue_.empty() && rclcpp::ok()) {
      MeasurementPtr measurement = measurement_queue_.top();

      // If we've reached a measurement that has a time later than now, it
      // should wait until a future iteration. Since measurements are stored in
      // a priority queue, all remaining measurements will be in the future.
      if (current_time < measurement->time_) {
        break;
      }

      measurement_queue_.pop();

      // When we receive control messages, we call this directly in the control
      // callback. However, we also associate a control with each sensor message
      // so that we can support lagged smoothing. As we cannot guarantee that
      // the new control callback will fire before a new measurement, we should
      // only perform this operation if we are processing messages from the
      // history. Otherwise, we may get a new measurement, store the "old"
      // latest control, then receive a control, call setControl, and then
      // overwrite that value with this one (i.e., with the "old" control we
      // associated with the measurement).
      if (use_control_ && restored_measurement_count > 0) {
        filter_.setControl(measurement->latest_control_,
          measurement->latest_control_time_);
        restored_measurement_count--;
      }

      // This will call predict and, if necessary, correct
      filter_.processMeasurement(*(measurement.get()));

      // Store old states and measurements if we're smoothing
      if (smooth_lagged_data_) {
        // Invariant still holds: measurementHistoryDeque_.back().time_ <
        // measurement_queue_.top().time_
        measurement_history_.push_back(measurement);

        // We should only save the filter state once per unique timstamp
        if (measurement_queue_.empty() ||
          measurement_queue_.top()->time_ !=
          filter_.getLastMeasurementTime())
        {
          saveFilterState(filter_);
        }
      }
    }
  } else if (filter_.getInitializedStatus()) {
    // In the event that we don't get any measurements for a long time,
    // we still need to continue to estimate our state. Therefore, we
    // should project the state forward here.
    rclcpp::Duration last_update_delta =
      current_time - filter_.getLastMeasurementTime();

    // If we get a large delta, then continuously predict until
    if (last_update_delta >= filter_.getSensorTimeout()) {
      RF_DEBUG("Sensor timeout! Last measurement time was " <<
        filter_utilities::toSec(filter_.getLastMeasurementTime()) <<
        ", current time is " << filter_utilities::toSec(current_time) <<
        ", delta is " << filter_utilities::toSec(last_update_delta) <<
        "\n");

      filter_.validateDelta(last_update_delta);
      filter_.predict(current_time, last_update_delta);

      // Update the last measurement time and last update time
      filter_.setLastMeasurementTime(filter_.getLastMeasurementTime() +
        last_update_delta);
    }
  } else {
    RF_DEBUG("Filter not yet initialized.\n");
  }

  RF_DEBUG("\n----- /RosFilter<T>::integrateMeasurements ------\n");
}

template<typename T>
void RosFilter<T>::loadParams()
{
  /* For diagnostic purposes, collect information about how many different
   * sources are measuring each absolute pose variable and do not have
   * differential integration enabled.
   */
  std::map<StateMembers, int> abs_pose_var_counts;
  abs_pose_var_counts[StateMemberX] = 0;
  abs_pose_var_counts[StateMemberY] = 0;
  abs_pose_var_counts[StateMemberZ] = 0;
  abs_pose_var_counts[StateMemberRoll] = 0;
  abs_pose_var_counts[StateMemberPitch] = 0;
  abs_pose_var_counts[StateMemberYaw] = 0;

  // Same for twist variables
  std::map<StateMembers, int> twist_var_counts;
  twist_var_counts[StateMemberVx] = 0;
  twist_var_counts[StateMemberVy] = 0;
  twist_var_counts[StateMemberVz] = 0;
  twist_var_counts[StateMemberVroll] = 0;
  twist_var_counts[StateMemberVpitch] = 0;
  twist_var_counts[StateMemberVyaw] = 0;

  // Determine if we'll be printing diagnostic information
  print_diagnostics_ = this->declare_parameter("print_diagnostics", false);

  // Check for custom gravitational acceleration value
  gravitational_acceleration_ = this->declare_parameter("gravitational_acceleration",
      gravitational_acceleration_);

  // Grab the debug param. If true, the node will produce a LOT of output.
  bool debug = this->declare_parameter("debug", false);
  std::string debug_out_file = "robot_localization_debug.txt";
  if (debug) {
    try {
      debug_out_file = this->declare_parameter("debug_out_file", debug_out_file);
      debug_stream_.open(debug_out_file.c_str());

      // Make sure we succeeded
      if (debug_stream_.is_open()) {
        filter_.setDebug(debug, &debug_stream_);
      } else {
        std::cerr <<
          "RosFilter<T>::loadParams() - unable to create debug output file " <<
          debug_out_file << "\n";
      }
    } catch (const std::exception & e) {
      std::cerr <<
        "RosFilter<T>::loadParams() - unable to create debug output file" <<
        debug_out_file << ". Error was " << e.what() << "\n";
    }
  }

  // These params specify the name of the robot's body frame (typically
  // base_link) and odometry frame (typically odom)
  map_frame_id_ = this->declare_parameter("map_frame", std::string("map"));
  odom_frame_id_ = this->declare_parameter("odom_frame", std::string("odom"));
  base_link_frame_id_ = this->declare_parameter("base_link_frame",
      std::string("base_link"));

  /*
   * These parameters are designed to enforce compliance with REP-105:
   * http://www.ros.org/reps/rep-0105.html
   * When fusing absolute position data from sensors such as GPS, the state
   * estimate can undergo discrete jumps. According to REP-105, we want three
   * coordinate frames: map, odom, and base_link. The map frame can have
   * discontinuities, but is the frame with the most accurate position estimate
   * for the robot and should not suffer from drift. The odom frame drifts over
   * time, but is guaranteed to be continuous and is accurate enough for local
   * planning and navigation. The base_link frame is affixed to the robot. The
   * intention is that some odometry source broadcasts the odom->base_link
   * transform. The localization software should broadcast map->base_link.
   * However, tf does not allow multiple parents for a coordinate frame, so
   * we must *compute* map->base_link, but then use the existing odom->base_link
   * transform to compute *and broadcast* map->odom.
   *
   * The state estimation nodes in robot_localization therefore have two
   * "modes." If your world_frame parameter value matches the odom_frame
   * parameter value, then robot_localization will assume someone else is
   * broadcasting a transform from odom_frame->base_link_frame, and it will
   * compute the map_frame->odom_frame transform. Otherwise, it will simply
   * compute the odom_frame->base_link_frame transform.
   *
   * The default is the latter behavior (broadcast of odom->base_link).
   */
  world_frame_id_ = this->declare_parameter("world_frame", odom_frame_id_);

  if (map_frame_id_ == odom_frame_id_ ||
    odom_frame_id_ == base_link_frame_id_ ||
    map_frame_id_ == base_link_frame_id_)
  {
    std::cerr <<
      "Invalid frame configuration! The values for map_frame, odom_frame, "
      "and base_link_frame must be unique." <<
      "\n";
  }

  // Try to resolve tf_prefix
  std::string tf_prefix = "";
  std::string tf_prefix_path = "";
  this->declare_parameter("tf_prefix");
  if (this->get_parameter("tf_prefix", tf_prefix_path)) {
    // Append the tf prefix in a tf2-friendly manner
    filter_utilities::appendPrefix(tf_prefix, map_frame_id_);
    filter_utilities::appendPrefix(tf_prefix, odom_frame_id_);
    filter_utilities::appendPrefix(tf_prefix, base_link_frame_id_);
    filter_utilities::appendPrefix(tf_prefix, world_frame_id_);
  }

  // Whether we're publshing the world_frame->base_link_frame transform
  publish_transform_ = this->declare_parameter("publish_tf", true);

  // Whether we're publishing the acceleration state transform
  publish_acceleration_ = this->declare_parameter("publish_acceleration", false);

  // Transform future dating
  double offset_tmp = this->declare_parameter("transform_time_offset", 0.0);
  tf_time_offset_ =
    rclcpp::Duration(filter_utilities::secToNanosec(offset_tmp));

  // Transform timeout
  double timeout_tmp = this->declare_parameter("transform_timeout", 0.0);
  tf_timeout_ = rclcpp::Duration(filter_utilities::secToNanosec(timeout_tmp));

  // Update frequency and sensor timeout
  frequency_ = this->declare_parameter("frequency", 30.0);

  double sensor_timeout = this->declare_parameter("sensor_timeout", 1.0 / frequency_);
  filter_.setSensorTimeout(
    rclcpp::Duration(filter_utilities::secToNanosec(sensor_timeout)));

  // Determine if we're in 2D mode
  two_d_mode_ = this->declare_parameter("two_d_mode", false);

  // Smoothing window size
  smooth_lagged_data_ = this->declare_parameter("smooth_lagged_data", false);
  double history_length_double = this->declare_parameter("history_length", 0.0);

  if (!smooth_lagged_data_ && std::abs(history_length_double) > 0) {
    std::cerr << "Filter history interval of " << history_length_double <<
      " specified, but smooth_lagged_data is set to false. Lagged "
      "data will not be smoothed.";
  }

  if (smooth_lagged_data_ && history_length_double < 0) {
    std::cerr << "Negative history interval of " << history_length_double <<
      " specified. Absolute value will be assumed.";
  }

  history_length_ = rclcpp::Duration(
    filter_utilities::secToNanosec(std::abs(history_length_double)));

  // Whether we reset filter on jump back in time
  reset_on_time_jump_ = this->declare_parameter("reset_on_time_jump", false);

  // Determine if we're using a control term
  double control_timeout = sensor_timeout;
  std::vector<bool> control_update_vector(TWIST_SIZE, 0);
  std::vector<double> acceleration_limits(TWIST_SIZE, 1.0);
  std::vector<double> acceleration_gains(TWIST_SIZE, 1.0);
  std::vector<double> deceleration_limits(TWIST_SIZE, 1.0);
  std::vector<double> deceleration_gains(TWIST_SIZE, 1.0);

  use_control_ = this->declare_parameter("use_control", false);
  control_timeout = this->declare_parameter("control_timeout", 0.0);

  if (use_control_) {
    this->declare_parameter("control_config");
    if (this->get_parameter("control_config", control_update_vector)) {
      if (control_update_vector.size() != TWIST_SIZE) {
        std::cerr << "Control configuration must be of size " << TWIST_SIZE <<
          ". Provided config was of "
          "size " <<
          control_update_vector.size() <<
          ". No control term will be used.\n";
        use_control_ = false;
      }
    } else {
      std::cerr << "use_control is set to true, but control_config is missing. "
        "No control term will be used.\n";
      use_control_ = false;
    }

    this->declare_parameter("acceleration_limits");
    if (this->get_parameter("acceleration_limits", acceleration_limits)) {
      if (acceleration_limits.size() != TWIST_SIZE) {
        std::cerr << "Acceleration configuration must be of size " << TWIST_SIZE <<
          ". Provided config was of "
          "size " <<
          acceleration_limits.size() <<
          ". No control term will be used.\n";
        use_control_ = false;
      }
    } else {
      std::cerr << "use_control is set to true, but acceleration_limits is "
        "missing. Will use default values.\n";
    }

    this->declare_parameter("acceleration_gains");
    if (this->get_parameter("acceleration_gains", acceleration_gains)) {
      const int size = acceleration_gains.size();
      if (size != TWIST_SIZE) {
        std::cerr << "Acceleration gain configuration must be of size " <<
          TWIST_SIZE << ". Provided config was of size " << size <<
          ". All gains will be assumed to be 1.\n";
        std::fill_n(acceleration_gains.begin(), std::min(size, TWIST_SIZE),
          1.0);
        acceleration_gains.resize(TWIST_SIZE, 1.0);
      }
    }

    this->declare_parameter("deceleration_limits");
    if (this->get_parameter("deceleration_limits", deceleration_limits)) {
      if (deceleration_limits.size() != TWIST_SIZE) {
        std::cerr << "Deceleration configuration must be of size " << TWIST_SIZE <<
          ". Provided config was of size " <<
          deceleration_limits.size() <<
          ". No control term will be used.\n";
        use_control_ = false;
      }
    } else {
      std::cout << "use_control is set to true, but no deceleration_limits "
        "specified. Will use acceleration "
        "limits.\n";
      deceleration_limits = acceleration_limits;
    }

    this->declare_parameter("deceleration_gains");
    if (this->get_parameter("deceleration_gains", deceleration_gains)) {
      const int size = deceleration_gains.size();
      if (size != TWIST_SIZE) {
        std::cerr << "Deceleration gain configuration must be of size " <<
          TWIST_SIZE << ". Provided config was of size " << size <<
          ". All gains will be assumed to be 1.\n";
        std::fill_n(deceleration_gains.begin(), std::min(size, TWIST_SIZE),
          1.0);
        deceleration_gains.resize(TWIST_SIZE, 1.0);
      }
    } else {
      std::cout << "use_control is set to true, but no deceleration_gains "
        "specified. Will use acceleration "
        "gains.\n";
      deceleration_gains = acceleration_gains;
    }
  }

  bool dynamic_process_noise_covariance = this->declare_parameter(
    "dynamic_process_noise_covariance", false);
  filter_.setUseDynamicProcessNoiseCovariance(
    dynamic_process_noise_covariance);

  std::vector<double> initial_state(STATE_SIZE, 0.0);
  this->declare_parameter("initial_state");
  if (this->get_parameter("initial_state", initial_state)) {
    if (initial_state.size() != STATE_SIZE) {
      std::cerr << "Initial state must be of size " << STATE_SIZE <<
        ". Provided config was of size " << initial_state.size() <<
        ". The initial state will be ignored.\n";
    } else {
      Eigen::Map<Eigen::VectorXd> eigen_state(initial_state.data(),
        initial_state.size());
      filter_.setState(eigen_state);
    }
  }

  // Check if the filter should start or not
  disabled_at_startup_ = this->declare_parameter<bool>("disabled_at_startup", false);
  enabled_ = !disabled_at_startup_;

  // Debugging writes to file
  RF_DEBUG("tf_prefix is " <<
    tf_prefix << "\nmap_frame is " << map_frame_id_ <<
    "\nodom_frame is " << odom_frame_id_ << "\nbase_link_frame is " <<
    base_link_frame_id_ << "\nworld_frame is " << world_frame_id_ <<
    "\ntransform_time_offset is " <<
    filter_utilities::toSec(tf_time_offset_) <<
    "\ntransform_timeout is " << filter_utilities::toSec(tf_timeout_) <<
    "\nfrequency is " << frequency_ << "\nsensor_timeout is " <<
    filter_utilities::toSec(filter_.getSensorTimeout()) <<
    "\ntwo_d_mode is " << (two_d_mode_ ? "true" : "false") <<
    "\nsmooth_lagged_data is " <<
    (smooth_lagged_data_ ? "true" : "false") << "\nhistory_length is " <<
    filter_utilities::toSec(history_length_) << "\nuse_control is " <<
    (use_control_ ? "true" : "false") << "\ncontrol_config is " <<
    control_update_vector << "\ncontrol_timeout is " <<
    control_timeout << "\nacceleration_limits are " <<
    acceleration_limits << "\nacceleration_gains are " <<
    acceleration_gains << "\ndeceleration_limits are " <<
    deceleration_limits << "\ndeceleration_gains are " <<
    deceleration_gains << "\ninitial state is " << filter_.getState() <<
    "\ndynamic_process_noise_covariance is " <<
    (dynamic_process_noise_covariance ? "true" : "false") <<
    "\nprint_diagnostics is " <<
    (print_diagnostics_ ? "true" : "false") << "\n");

  // Create a subscriber for manually setting/resetting pose
  set_pose_sub_ =
    this->create_subscription<geometry_msgs::msg::PoseWithCovarianceStamped>(
    "set_pose", rclcpp::QoS(1),
    std::bind(&RosFilter<T>::setPoseCallback, this, std::placeholders::_1));

  // Create a service for manually setting/resetting pose
  set_pose_service_ =
    this->create_service<robot_localization::srv::SetPose>(
    "set_pose", std::bind(&RosFilter<T>::setPoseSrvCallback, this,
    std::placeholders::_1, std::placeholders::_2, std::placeholders::_3));
<<<<<<< HEAD

  // Create a service for manually enabling the filter
  enable_filter_srv_ = this->create_service<std_srvs::srv::Empty>("enable",
    std::bind(&RosFilter::enableFilterSrvCallback, this, std::placeholders::_1,
    std::placeholders::_2, std::placeholders::_3));
=======
>>>>>>> a8ee797a

  // Init the last last measurement time so we don't get a huge initial delta
  filter_.setLastMeasurementTime(this->now());

  // Now pull in each topic to which we want to subscribe.
  // Start with odom.
  size_t topic_ind = 0;
  bool more_params = false;
  do {
    // Build the string in the form of "odomX", where X is the odom topic
    // number, then check if we have any parameters with that value. Users need
    // to make sure they don't have gaps in their configs (e.g., odom0 and then
    // odom2)
    std::stringstream ss;
    ss << "odom" << topic_ind++;
    std::string odom_topic_name = ss.str();
    std::string odom_topic;
    this->declare_parameter(odom_topic_name);

    rclcpp::Parameter parameter;
    if (rclcpp::PARAMETER_NOT_SET != this->get_parameter(odom_topic_name, parameter)) {
      more_params = true;
      odom_topic = parameter.as_string();
    } else {
      more_params = false;
      this->undeclare_parameter(odom_topic_name);
    }

    if (more_params) {
      // Determine if we want to integrate this sensor differentially
      bool differential = this->declare_parameter(odom_topic_name + std::string("_differential"),
          false);

      // Determine if we want to integrate this sensor relatively
      bool relative = this->declare_parameter(odom_topic_name + std::string("_relative"), false);

      if (relative && differential) {
        std::cerr << "Both " << odom_topic_name << "_differential" <<
          " and " << odom_topic_name <<
          "_relative were set to true. Using differential mode.\n";

        relative = false;
      }

      // Check for pose rejection threshold
      double pose_mahalanobis_thresh = this->declare_parameter(odom_topic_name +
          std::string("_pose_rejection_threshold"),
          std::numeric_limits<double>::max());

      // Check for twist rejection threshold
      double twist_mahalanobis_thresh = this->declare_parameter(odom_topic_name +
          std::string("_twist_rejection_threshold"),
          std::numeric_limits<double>::max());

      // Set optional custom queue size
      int queue_size = this->declare_parameter(odom_topic_name +
          std::string("_queue_size"), 10);

      // Now pull in its boolean update vector configuration. Create separate
      // vectors for pose and twist data, and then zero out the opposite values
      // in each vector (no pose data in the twist update vector and
      // vice-versa).
      std::vector<bool> update_vec = loadUpdateConfig(odom_topic_name);
      std::vector<bool> pose_update_vec = update_vec;
      std::fill(pose_update_vec.begin() + POSITION_V_OFFSET,
        pose_update_vec.begin() + POSITION_V_OFFSET + TWIST_SIZE, 0);
      std::vector<bool> twist_update_vec = update_vec;
      std::fill(twist_update_vec.begin() + POSITION_OFFSET,
        twist_update_vec.begin() + POSITION_OFFSET + POSE_SIZE, 0);

      int pose_update_sum =
        std::accumulate(pose_update_vec.begin(), pose_update_vec.end(), 0);
      int twist_update_sum =
        std::accumulate(twist_update_vec.begin(), twist_update_vec.end(), 0);

      const CallbackData pose_callback_data(
        odom_topic_name + "_pose", pose_update_vec, pose_update_sum,
        differential, relative, pose_mahalanobis_thresh);

      const CallbackData twist_callback_data(
        odom_topic_name + "_twist", twist_update_vec, twist_update_sum, false,
        false, twist_mahalanobis_thresh);

      // Store the odometry topic subscribers so they don't go out of scope.
      if (pose_update_sum + twist_update_sum > 0) {
        std::function<void(const std::shared_ptr<nav_msgs::msg::Odometry>)>
        odom_callback = std::bind(&RosFilter<T>::odometryCallback, this,
            std::placeholders::_1, odom_topic_name,
            pose_callback_data, twist_callback_data);

        auto custom_qos = rclcpp::SensorDataQoS(rclcpp::KeepLast(queue_size));
        topic_subs_.push_back(
          this->create_subscription<nav_msgs::msg::Odometry>(odom_topic, custom_qos,
          odom_callback));
      } else {
        std::stringstream stream;
        stream << odom_topic << " is listed as an input topic, but all update "
          "variables are false";

        addDiagnostic(diagnostic_msgs::msg::DiagnosticStatus::WARN,
          odom_topic + "_configuration", stream.str(), true);
      }

      if (pose_update_sum > 0) {
        if (differential) {
          twist_var_counts[StateMemberVx] += pose_update_vec[StateMemberX];
          twist_var_counts[StateMemberVy] += pose_update_vec[StateMemberY];
          twist_var_counts[StateMemberVz] += pose_update_vec[StateMemberZ];
          twist_var_counts[StateMemberVroll] +=
            pose_update_vec[StateMemberRoll];
          twist_var_counts[StateMemberVpitch] +=
            pose_update_vec[StateMemberPitch];
          twist_var_counts[StateMemberVyaw] += pose_update_vec[StateMemberYaw];
        } else {
          abs_pose_var_counts[StateMemberX] += pose_update_vec[StateMemberX];
          abs_pose_var_counts[StateMemberY] += pose_update_vec[StateMemberY];
          abs_pose_var_counts[StateMemberZ] += pose_update_vec[StateMemberZ];
          abs_pose_var_counts[StateMemberRoll] +=
            pose_update_vec[StateMemberRoll];
          abs_pose_var_counts[StateMemberPitch] +=
            pose_update_vec[StateMemberPitch];
          abs_pose_var_counts[StateMemberYaw] +=
            pose_update_vec[StateMemberYaw];
        }
      }

      if (twist_update_sum > 0) {
        twist_var_counts[StateMemberVx] += twist_update_vec[StateMemberVx];
        twist_var_counts[StateMemberVy] += twist_update_vec[StateMemberVx];
        twist_var_counts[StateMemberVz] += twist_update_vec[StateMemberVz];
        twist_var_counts[StateMemberVroll] +=
          twist_update_vec[StateMemberVroll];
        twist_var_counts[StateMemberVpitch] +=
          twist_update_vec[StateMemberVpitch];
        twist_var_counts[StateMemberVyaw] += twist_update_vec[StateMemberVyaw];
      }

      RF_DEBUG("Subscribed to " <<
        odom_topic << " (" << odom_topic_name << ")\n\t" <<
        odom_topic_name << "_differential is " <<
        (differential ? "true" : "false") << "\n\t" << odom_topic_name <<
        "_pose_rejection_threshold is " << pose_mahalanobis_thresh <<
        "\n\t" << odom_topic_name << "_twist_rejection_threshold is " <<
        twist_mahalanobis_thresh << "\n\t" << odom_topic_name <<
        " pose update vector is " << pose_update_vec << "\t" <<
        odom_topic_name << " twist update vector is " <<
        twist_update_vec);
    }
  } while (more_params);

  // Repeat for pose
  topic_ind = 0;
  more_params = false;
  do {
    std::stringstream ss;
    ss << "pose" << topic_ind++;
    std::string pose_topic_name = ss.str();
    std::string pose_topic;
    this->declare_parameter(pose_topic_name);

    rclcpp::Parameter parameter;
    if (rclcpp::PARAMETER_NOT_SET != this->get_parameter(pose_topic_name, parameter)) {
      more_params = true;
      pose_topic = parameter.as_string();
    } else {
      more_params = false;
      this->undeclare_parameter(pose_topic_name);
    }

    if (more_params) {
      bool differential = this->declare_parameter(pose_topic_name + std::string("_differential"),
          false);

      // Determine if we want to integrate this sensor relatively
      bool relative = this->declare_parameter(pose_topic_name + std::string("_relative"),
          false);

      if (relative && differential) {
        std::cerr << "Both " << pose_topic_name << "_differential" <<
          " and " << pose_topic_name <<
          "_relative were set to true. Using differential mode.\n";

        relative = false;
      }

      // Check for pose rejection threshold
      double pose_mahalanobis_thresh = this->declare_parameter(pose_topic_name +
          std::string("_rejection_threshold"),
          std::numeric_limits<double>::max());

      // Set optional custom queue size
      int queue_size = this->declare_parameter(pose_topic_name +
          std::string("_queue_size"), 10);

      // Pull in the sensor's config, zero out values that are invalid for the
      // pose type
      std::vector<bool> pose_update_vec = loadUpdateConfig(pose_topic_name);
      std::fill(pose_update_vec.begin() + POSITION_V_OFFSET,
        pose_update_vec.begin() + POSITION_V_OFFSET + TWIST_SIZE, 0);
      std::fill(pose_update_vec.begin() + POSITION_A_OFFSET,
        pose_update_vec.begin() + POSITION_A_OFFSET + ACCELERATION_SIZE,
        0);

      int pose_update_sum =
        std::accumulate(pose_update_vec.begin(), pose_update_vec.end(), 0);

      if (pose_update_sum > 0) {
        const CallbackData callback_data(pose_topic_name, pose_update_vec,
          pose_update_sum, differential,
          relative, pose_mahalanobis_thresh);

        std::function<void(const std::shared_ptr<
            geometry_msgs::msg::PoseWithCovarianceStamped>)>
        pose_callback =
          std::bind(&RosFilter<T>::poseCallback, this, std::placeholders::_1,
            callback_data, world_frame_id_, false);

        auto custom_qos = rclcpp::SensorDataQoS(rclcpp::KeepLast(queue_size));

        topic_subs_.push_back(this->create_subscription<
            geometry_msgs::msg::PoseWithCovarianceStamped>(
            pose_topic, custom_qos, pose_callback));

        if (differential) {
          twist_var_counts[StateMemberVx] += pose_update_vec[StateMemberX];
          twist_var_counts[StateMemberVy] += pose_update_vec[StateMemberY];
          twist_var_counts[StateMemberVz] += pose_update_vec[StateMemberZ];
          twist_var_counts[StateMemberVroll] +=
            pose_update_vec[StateMemberRoll];
          twist_var_counts[StateMemberVpitch] +=
            pose_update_vec[StateMemberPitch];
          twist_var_counts[StateMemberVyaw] += pose_update_vec[StateMemberYaw];
        } else {
          abs_pose_var_counts[StateMemberX] += pose_update_vec[StateMemberX];
          abs_pose_var_counts[StateMemberY] += pose_update_vec[StateMemberY];
          abs_pose_var_counts[StateMemberZ] += pose_update_vec[StateMemberZ];
          abs_pose_var_counts[StateMemberRoll] +=
            pose_update_vec[StateMemberRoll];
          abs_pose_var_counts[StateMemberPitch] +=
            pose_update_vec[StateMemberPitch];
          abs_pose_var_counts[StateMemberYaw] +=
            pose_update_vec[StateMemberYaw];
        }
      } else {
        std::cerr << "Warning: " << pose_topic <<
          " is listed as an input topic, "
          "but all pose update variables are false\n";
      }

      RF_DEBUG("Subscribed to " <<
        pose_topic << " (" << pose_topic_name << ")\n\t" <<
        pose_topic_name << "_differential is " <<
        (differential ? "true" : "false") << "\n\t" << pose_topic_name <<
        "_rejection_threshold is " << pose_mahalanobis_thresh <<
        "\n\t" << pose_topic_name << " update vector is " <<
        pose_update_vec);
    }
  } while (more_params);

  // Repeat for twist
  topic_ind = 0;
  more_params = false;
  do {
    std::stringstream ss;
    ss << "twist" << topic_ind++;
    std::string twist_topic_name = ss.str();
    std::string twist_topic;
    this->declare_parameter(twist_topic_name);

    rclcpp::Parameter parameter;
    if (rclcpp::PARAMETER_NOT_SET != this->get_parameter(twist_topic_name, parameter)) {
      more_params = true;
      twist_topic = parameter.as_string();
    } else {
      more_params = false;
      this->undeclare_parameter(twist_topic_name);
    }

    if (more_params) {
      // Check for twist rejection threshold
      double twist_mahalanobis_thresh = this->declare_parameter(twist_topic_name +
          std::string("_rejection_threshold"),
          std::numeric_limits<double>::max());

      // Set optional custom queue size
      int queue_size = this->declare_parameter(twist_topic_name +
          std::string("_queue_size"), 10);

      // Pull in the sensor's config, zero out values that are invalid for the
      // twist type
      std::vector<bool> twist_update_vec = loadUpdateConfig(twist_topic_name);
      std::fill(twist_update_vec.begin() + POSITION_OFFSET,
        twist_update_vec.begin() + POSITION_OFFSET + POSE_SIZE, 0);

      int twist_update_sum =
        std::accumulate(twist_update_vec.begin(), twist_update_vec.end(), 0);

      if (twist_update_sum > 0) {
        const CallbackData callback_data(twist_topic_name, twist_update_vec,
          twist_update_sum, false, false,
          twist_mahalanobis_thresh);

        std::function<void(const std::shared_ptr<
            geometry_msgs::msg::TwistWithCovarianceStamped>)>
        twist_callback = std::bind(&RosFilter<T>::twistCallback, this,
            std::placeholders::_1, callback_data,
            base_link_frame_id_);

        auto custom_qos = rclcpp::SensorDataQoS(rclcpp::KeepLast(queue_size));
        topic_subs_.push_back(this->create_subscription<
            geometry_msgs::msg::TwistWithCovarianceStamped>(
            twist_topic, custom_qos, twist_callback));

        twist_var_counts[StateMemberVx] += twist_update_vec[StateMemberVx];
        twist_var_counts[StateMemberVy] += twist_update_vec[StateMemberVy];
        twist_var_counts[StateMemberVz] += twist_update_vec[StateMemberVz];
        twist_var_counts[StateMemberVroll] +=
          twist_update_vec[StateMemberVroll];
        twist_var_counts[StateMemberVpitch] +=
          twist_update_vec[StateMemberVpitch];
        twist_var_counts[StateMemberVyaw] += twist_update_vec[StateMemberVyaw];
      } else {
        std::cerr << "Warning: " << twist_topic <<
          " is listed as an input topic, "
          "but all twist update variables are false\n";
      }

      RF_DEBUG("Subscribed to " <<
        twist_topic << " (" << twist_topic_name << ")\n\t" <<
        twist_topic_name << "_rejection_threshold is " <<
        twist_mahalanobis_thresh << "\n\t" << twist_topic_name <<
        " update vector is " << twist_update_vec);
    }
  } while (more_params);

  // Repeat for IMU
  topic_ind = 0;
  more_params = false;
  do {
    std::stringstream ss;
    ss << "imu" << topic_ind++;
    std::string imu_topic_name = ss.str();
    std::string imu_topic;
    this->declare_parameter(imu_topic_name);

    rclcpp::Parameter parameter;
    if (rclcpp::PARAMETER_NOT_SET != this->get_parameter(imu_topic_name, parameter)) {
      more_params = true;
      imu_topic = parameter.as_string();
    } else {
      more_params = false;
      this->undeclare_parameter(imu_topic_name);
    }

    if (more_params) {
      bool differential = this->declare_parameter(imu_topic_name + std::string("_differential"),
          differential);

      // Determine if we want to integrate this sensor relatively
      bool relative = this->declare_parameter(imu_topic_name + std::string("_relative"), false);

      if (relative && differential) {
        std::cerr << "Both " << imu_topic_name << "_differential" <<
          " and " << imu_topic_name <<
          "_relative were set to true. Using differential mode.\n";

        relative = false;
      }

      // Check for pose rejection threshold
      double pose_mahalanobis_thresh = this->declare_parameter(imu_topic_name +
          std::string("_pose_rejection_threshold"),
          std::numeric_limits<double>::max());

      // Check for angular velocity rejection threshold
      std::string imu_twist_rejection_name =
        imu_topic_name + std::string("_twist_rejection_threshold");
      double twist_mahalanobis_thresh = this->declare_parameter(imu_twist_rejection_name,
          std::numeric_limits<double>::max());

      // Check for acceleration rejection threshold
      double accel_mahalanobis_thresh = this->declare_parameter(
        imu_topic_name +
        std::string("_linear_acceleration_rejection_threshold"),
        std::numeric_limits<double>::max());

      bool remove_grav_acc = this->declare_parameter(imu_topic_name +
          "_remove_gravitational_acceleration",
          false);
      remove_gravitational_acceleration_[imu_topic_name + "_acceleration"] =
        remove_grav_acc;

      // Set optional custom queue size
      int queue_size = this->declare_parameter(imu_topic_name +
          std::string("_queue_size"), 10);

      // Now pull in its boolean update vector configuration and differential
      // update configuration (as this contains pose information)
      std::vector<bool> update_vec = loadUpdateConfig(imu_topic_name);

      std::vector<bool> pose_update_vec = update_vec;
      std::fill(pose_update_vec.begin() + POSITION_V_OFFSET,
        pose_update_vec.begin() + POSITION_V_OFFSET + TWIST_SIZE, 0);
      std::fill(pose_update_vec.begin() + POSITION_A_OFFSET,
        pose_update_vec.begin() + POSITION_A_OFFSET + ACCELERATION_SIZE,
        0);

      std::vector<bool> twist_update_vec = update_vec;
      std::fill(twist_update_vec.begin() + POSITION_OFFSET,
        twist_update_vec.begin() + POSITION_OFFSET + POSE_SIZE, 0);
      std::fill(
        twist_update_vec.begin() + POSITION_A_OFFSET,
        twist_update_vec.begin() + POSITION_A_OFFSET + ACCELERATION_SIZE, 0);

      std::vector<bool> accel_update_vec = update_vec;
      std::fill(accel_update_vec.begin() + POSITION_OFFSET,
        accel_update_vec.begin() + POSITION_OFFSET + POSE_SIZE, 0);
      std::fill(accel_update_vec.begin() + POSITION_V_OFFSET,
        accel_update_vec.begin() + POSITION_V_OFFSET + TWIST_SIZE, 0);

      int pose_update_sum =
        std::accumulate(pose_update_vec.begin(), pose_update_vec.end(), 0);
      int twist_update_sum =
        std::accumulate(twist_update_vec.begin(), twist_update_vec.end(), 0);
      int accelUpdateSum =
        std::accumulate(accel_update_vec.begin(), accel_update_vec.end(), 0);

      // Check if we're using control input for any of the acceleration
      // variables; turn off if so
      if (control_update_vector[ControlMemberVx] &&
        static_cast<bool>(accel_update_vec[StateMemberAx]))
      {
        std::cerr << "X acceleration is being measured from IMU; X velocity "
          "control input is disabled\n";
        control_update_vector[ControlMemberVx] = 0;
      }
      if (control_update_vector[ControlMemberVy] &&
        static_cast<bool>(accel_update_vec[StateMemberAy]))
      {
        std::cerr << "Y acceleration is being measured from IMU; Y velocity "
          "control input is disabled\n";
        control_update_vector[ControlMemberVy] = 0;
      }
      if (control_update_vector[ControlMemberVz] &&
        static_cast<bool>(accel_update_vec[StateMemberAz]))
      {
        std::cerr << "Z acceleration is being measured from IMU; Z velocity "
          "control input is disabled\n";
        control_update_vector[ControlMemberVz] = 0;
      }

      if (pose_update_sum + twist_update_sum + accelUpdateSum > 0) {
        const CallbackData pose_callback_data(
          imu_topic_name + "_pose", pose_update_vec, pose_update_sum,
          differential, relative, pose_mahalanobis_thresh);
        const CallbackData twist_callback_data(
          imu_topic_name + "_twist", twist_update_vec, twist_update_sum,
          differential, relative, pose_mahalanobis_thresh);
        const CallbackData accel_callback_data(
          imu_topic_name + "_acceleration", accel_update_vec, accelUpdateSum,
          differential, relative, accel_mahalanobis_thresh);

        std::function<void(const std::shared_ptr<sensor_msgs::msg::Imu>)>
        imu_callback =
          std::bind(&RosFilter<T>::imuCallback, this, std::placeholders::_1,
            imu_topic_name, pose_callback_data,
            twist_callback_data, accel_callback_data);

        auto custom_qos = rclcpp::SensorDataQoS(rclcpp::KeepLast(queue_size));
        topic_subs_.push_back(this->create_subscription<sensor_msgs::msg::Imu>(
            imu_topic, custom_qos, imu_callback));
      } else {
        std::cerr << "Warning: " << imu_topic <<
          " is listed as an input topic, "
          "but all its update variables are false\n";
      }

      if (pose_update_sum > 0) {
        if (differential) {
          twist_var_counts[StateMemberVroll] +=
            pose_update_vec[StateMemberRoll];
          twist_var_counts[StateMemberVpitch] +=
            pose_update_vec[StateMemberPitch];
          twist_var_counts[StateMemberVyaw] += pose_update_vec[StateMemberYaw];
        } else {
          abs_pose_var_counts[StateMemberRoll] +=
            pose_update_vec[StateMemberRoll];
          abs_pose_var_counts[StateMemberPitch] +=
            pose_update_vec[StateMemberPitch];
          abs_pose_var_counts[StateMemberYaw] +=
            pose_update_vec[StateMemberYaw];
        }
      }

      if (twist_update_sum > 0) {
        twist_var_counts[StateMemberVroll] +=
          twist_update_vec[StateMemberVroll];
        twist_var_counts[StateMemberVpitch] +=
          twist_update_vec[StateMemberVpitch];
        twist_var_counts[StateMemberVyaw] += twist_update_vec[StateMemberVyaw];
      }

      RF_DEBUG("Subscribed to " <<
        imu_topic << " (" << imu_topic_name << ")\n\t" <<
        imu_topic_name << "_differential is " <<
        (differential ? "true" : "false") << "\n\t" << imu_topic_name <<
        "_pose_rejection_threshold is " << pose_mahalanobis_thresh <<
        "\n\t" << imu_topic_name << "_twist_rejection_threshold is " <<
        twist_mahalanobis_thresh << "\n\t" << imu_topic_name <<
        "_linear_acceleration_rejection_threshold is " <<
        accel_mahalanobis_thresh << "\n\t" << imu_topic_name <<
        "_remove_gravitational_acceleration is " <<
        (remove_grav_acc ? "true" : "false") << "\n\t" <<
        imu_topic_name << " pose update vector is " << pose_update_vec <<
        "\t" << imu_topic_name << " twist update vector is " <<
        twist_update_vec << "\t" << imu_topic_name <<
        " acceleration update vector is " << accel_update_vec);
    }
  } while (more_params);

  // Now that we've checked if IMU linear acceleration is being used, we can
  // determine our final control parameters
  if (use_control_ && std::accumulate(control_update_vector.begin(),
    control_update_vector.end(), 0) == 0)
  {
    std::cerr << "use_control is set to true, but control_config has only "
      "false values. No control term "
      "will be used.\n";
    use_control_ = false;
  }

  // If we're using control, set the parameters and create the necessary
  // subscribers
  if (use_control_) {
    latest_control_.resize(TWIST_SIZE);
    latest_control_.setZero();

    filter_.setControlParams(
      control_update_vector,
      rclcpp::Duration(filter_utilities::secToNanosec(control_timeout)),
      acceleration_limits, acceleration_gains, deceleration_limits,
      deceleration_gains);

    control_sub_ = this->create_subscription<geometry_msgs::msg::Twist>(
      "cmd_vel", rclcpp::QoS(1),
      std::bind(&RosFilter<T>::controlCallback, this, std::placeholders::_1));
  }

  /* Warn users about:
   *    1. Multiple non-differential input sources
   *    2. No absolute *or* velocity measurements for pose variables
   */
  if (print_diagnostics_) {
    for (int state_var = StateMemberX; state_var <= StateMemberYaw; ++state_var) {
      if (abs_pose_var_counts[static_cast<StateMembers>(state_var)] > 1) {
        std::stringstream stream;
        stream << abs_pose_var_counts[static_cast<StateMembers>(state_var -
        POSITION_OFFSET)] << " absolute pose inputs detected for " <<
          state_variable_names_[state_var] <<
          ". This may result in oscillations. Please ensure that your"
          "variances for each measured variable are set appropriately.";

        addDiagnostic(diagnostic_msgs::msg::DiagnosticStatus::WARN,
          state_variable_names_[state_var] + "_configuration",
          stream.str(), true);
      } else if (abs_pose_var_counts[static_cast<StateMembers>(state_var)] == 0) {
        if ((static_cast<StateMembers>(state_var) == StateMemberX &&
          twist_var_counts[static_cast<StateMembers>(StateMemberVx)] == 0) ||
          (static_cast<StateMembers>(state_var) == StateMemberY &&
          twist_var_counts[static_cast<StateMembers>(StateMemberVy)] == 0) ||
          (static_cast<StateMembers>(state_var) == StateMemberZ &&
          twist_var_counts[static_cast<StateMembers>(StateMemberVz)] == 0 &&
          two_d_mode_ == false) ||
          (static_cast<StateMembers>(state_var) == StateMemberRoll &&
          twist_var_counts[static_cast<StateMembers>(StateMemberVroll)] == 0 &&
          two_d_mode_ == false) || (static_cast<StateMembers>(state_var) ==
          StateMemberPitch &&
          twist_var_counts[static_cast<StateMembers>(StateMemberVpitch)] == 0 &&
          two_d_mode_ == false) || (static_cast<StateMembers>(state_var) ==
          StateMemberYaw && twist_var_counts[static_cast<StateMembers>(StateMemberVyaw)] ==
          0))
        {
          std::stringstream stream;
          stream << "Neither " << state_variable_names_[state_var] << " nor its "
            "velocity is being measured. This will result in unbounded"
            "error growth and erratic filter behavior.";

          addDiagnostic(diagnostic_msgs::msg::DiagnosticStatus::ERROR,
            state_variable_names_[state_var] + "_configuration",
            stream.str(), true);
        }
      }
    }
  }

  // Load up the process noise covariance (from the launch file/parameter
  // server)
  Eigen::MatrixXd process_noise_covariance(STATE_SIZE, STATE_SIZE);
  process_noise_covariance.setZero();
  std::vector<double> process_noise_covar_flat;

  this->declare_parameter("process_noise_covariance");
  if (this->get_parameter("process_noise_covariance",
    process_noise_covar_flat))
  {
    assert(process_noise_covar_flat.size() == STATE_SIZE * STATE_SIZE);

    for (int i = 0; i < STATE_SIZE; i++) {
      for (int j = 0; j < STATE_SIZE; j++) {
        process_noise_covariance(i, j) =
          process_noise_covar_flat[i * STATE_SIZE + j];
      }
    }

    RF_DEBUG("Process noise covariance is:\n" <<
      process_noise_covariance << "\n");

    filter_.setProcessNoiseCovariance(process_noise_covariance);
  }

  // Load up the process noise covariance (from the launch file/parameter
  // server)
  Eigen::MatrixXd initial_estimate_error_covariance(STATE_SIZE, STATE_SIZE);
  initial_estimate_error_covariance.setZero();
  std::vector<double> estimate_error_covar_flat;

  this->declare_parameter("initial_estimate_covariance");
  if (this->get_parameter("initial_estimate_covariance",
    estimate_error_covar_flat))
  {
    assert(estimate_error_covar_flat.size() == STATE_SIZE * STATE_SIZE);

    for (int i = 0; i < STATE_SIZE; i++) {
      for (int j = 0; j < STATE_SIZE; j++) {
        initial_estimate_error_covariance(i, j) =
          estimate_error_covar_flat[i * STATE_SIZE + j];
      }
    }

    RF_DEBUG("Initial estimate error covariance is:\n" <<
      estimate_error_covar_flat << "\n");

    filter_.setEstimateErrorCovariance(initial_estimate_error_covariance);
  }
}

template<typename T>
void RosFilter<T>::odometryCallback(
  const nav_msgs::msg::Odometry::SharedPtr msg,
  const std::string & topic_name,
  const CallbackData & pose_callback_data,
  const CallbackData & twist_callback_data)
{
  // If we've just reset the filter, then we want to ignore any messages
  // that arrive with an older timestamp
  if (last_set_pose_time_ >= msg->header.stamp) {
    std::stringstream stream;
    stream <<
      "The " << topic_name <<
      " message has a timestamp equal to or before the last filter reset, " <<
      "this message will be ignored. This may indicate an empty or bad "
      "timestamp. (message time: " <<
      filter_utilities::toSec(msg->header.stamp) << ")";
    addDiagnostic(diagnostic_msgs::msg::DiagnosticStatus::WARN,
      topic_name + "_timestamp", stream.str(), false);
    RF_DEBUG("Received message that preceded the most recent pose reset. "
      "Ignoring...");

    return;
  }

  RF_DEBUG("------ RosFilter<T>::odometryCallback (" <<
    topic_name << ") ------\n")           // << "Odometry message:\n" << *msg);

  if (pose_callback_data.update_sum_ > 0) {
    // Grab the pose portion of the message and pass it to the poseCallback
    geometry_msgs::msg::PoseWithCovarianceStamped::SharedPtr pos_ptr =
      std::make_shared<geometry_msgs::msg::PoseWithCovarianceStamped>();
    pos_ptr->header = msg->header;
    pos_ptr->pose = msg->pose;  // Entire pose object, also copies covariance

    poseCallback(pos_ptr, pose_callback_data, world_frame_id_, false);
  }

  if (twist_callback_data.update_sum_ > 0) {
    // Grab the twist portion of the message and pass it to the twistCallback
    geometry_msgs::msg::TwistWithCovarianceStamped::SharedPtr twist_ptr =
      std::make_shared<geometry_msgs::msg::TwistWithCovarianceStamped>();
    twist_ptr->header = msg->header;
    twist_ptr->header.frame_id = msg->child_frame_id;
    twist_ptr->twist =
      msg->twist;   // Entire twist object, also copies covariance

    twistCallback(twist_ptr, twist_callback_data, base_link_frame_id_);
  }

  RF_DEBUG("\n----- /RosFilter<T>::odometryCallback (" << topic_name <<
    ") ------\n");
}

template<typename T>
void RosFilter<T>::poseCallback(
  const geometry_msgs::msg::PoseWithCovarianceStamped::SharedPtr msg,
  const CallbackData & callback_data, const std::string & target_frame,
  const bool imu_data)
{
  const std::string & topic_name = callback_data.topic_name_;

  // If we've just reset the filter, then we want to ignore any messages
  // that arrive with an older timestamp
  if (last_set_pose_time_ >= msg->header.stamp) {
    std::stringstream stream;
    stream <<
      "The " << topic_name <<
      " message has a timestamp equal to or before the last filter reset, " <<
      "this message will be ignored. This may indicate an empty or bad "
      "timestamp. (message time: " <<
      filter_utilities::toSec(msg->header.stamp) << ")";
    addDiagnostic(diagnostic_msgs::msg::DiagnosticStatus::WARN,
      topic_name + "_timestamp", stream.str(), false);
    return;
  }

  RF_DEBUG("------ RosFilter<T>::poseCallback (" << topic_name << ") ------\n"
    "Pose message:\n" << msg);

  //  Put the initial value in the lastMessagTimes_ for this variable if it's
  //  empty
  if (last_message_times_.count(topic_name) == 0) {
    last_message_times_.insert(
      std::pair<std::string, rclcpp::Time>(topic_name, msg->header.stamp));
  }

  // Make sure this message is newer than the last one
  if (last_message_times_[topic_name] <= msg->header.stamp) {
    RF_DEBUG("Update vector for " << topic_name << " is:\n" <<
      callback_data.update_vector_);

    Eigen::VectorXd measurement(STATE_SIZE);
    Eigen::MatrixXd measurement_covariance(STATE_SIZE, STATE_SIZE);

    measurement.setZero();
    measurement_covariance.setZero();

    // Make sure we're actually updating at least one of these variables
    std::vector<bool> update_vector_corrected = callback_data.update_vector_;

    // Prepare the pose data for inclusion in the filter
    if (preparePose(msg, topic_name, target_frame, callback_data.differential_,
      callback_data.relative_, imu_data, update_vector_corrected,
      measurement, measurement_covariance))
    {
      // Store the measurement. Add a "pose" suffix so we know what kind of
      // measurement we're dealing with when we debug the core filter logic.
      enqueueMeasurement(topic_name, measurement, measurement_covariance,
        update_vector_corrected,
        callback_data.rejection_threshold_, msg->header.stamp);

      RF_DEBUG("Enqueued new measurement for " << topic_name << "\n");
    } else {
      RF_DEBUG("Did *not* enqueue measurement for " << topic_name << "\n");
    }

    last_message_times_[topic_name] = msg->header.stamp;

    RF_DEBUG("Last message time for " <<
      topic_name << " is now " <<
      filter_utilities::toSec(last_message_times_[topic_name]) <<
      "\n");
  } else {
    // else if (reset_on_time_jump_ && rclcpp::Time::isSimTime())
    //{
    //  reset();
    // }

    std::stringstream stream;
    stream << "The " << topic_name << " message has a timestamp before that of "
      "the previous message received," << " this message will be ignored. This may "
      "indicate a bad timestamp. (message time: " << msg->header.stamp.nanosec <<
      ")";
    addDiagnostic(diagnostic_msgs::msg::DiagnosticStatus::WARN,
      topic_name + "_timestamp", stream.str(), false);

    RF_DEBUG("Message is too old. Last message time for " << topic_name << " is " <<
      filter_utilities::toSec(last_message_times_[topic_name]) <<
      ", current message time is " << filter_utilities::toSec(msg->header.stamp) <<
      ".\n");
  }

  RF_DEBUG("\n----- /RosFilter<T>::poseCallback (" << topic_name << ") ------\n");
}

template<typename T>
void RosFilter<T>::initialize()
{
  diagnostic_updater_ = std::make_unique<diagnostic_updater::Updater>(
    shared_from_this());
  diagnostic_updater_->setHardwareID("none");

  world_transform_broadcaster_ = std::make_shared<tf2_ros::TransformBroadcaster>(
    shared_from_this());

  loadParams();

  if (print_diagnostics_) {
    diagnostic_updater_->add("Filter diagnostic updater", this,
      &RosFilter<T>::aggregateDiagnostics);
  }

  // Set up the frequency diagnostic
  double minFrequency = frequency_ - 2;
  double maxFrequency = frequency_ + 2;
  freq_diag_ =
    std::make_unique<diagnostic_updater::HeaderlessTopicDiagnostic>(
    "odometry/filtered",
    *diagnostic_updater_,
    diagnostic_updater::FrequencyStatusParam(&minFrequency,
    &maxFrequency, 0.1, 10));

  last_diag_time_ = this->now();

  // Clear out the transforms
  world_base_link_trans_msg_.transform =
    tf2::toMsg(tf2::Transform::getIdentity());

  // Position publisher
  position_pub_ =
    this->create_publisher<nav_msgs::msg::Odometry>("odometry/filtered", rclcpp::QoS(10));

  // Optional acceleration publisher
  if (publish_acceleration_) {
    accel_pub_ =
      this->create_publisher<geometry_msgs::msg::AccelWithCovarianceStamped>(
      "accel/filtered", rclcpp::QoS(10));
  }

  double timespan = 1.0 / frequency_;
  int timespan_ms = static_cast<int>(timespan * 1000);
  timer_ = this->create_wall_timer(
    std::chrono::milliseconds(timespan_ms),
    std::bind(&RosFilter<T>::periodicUpdate, this));
}
<<<<<<< HEAD

template<typename T>
void RosFilter<T>::periodicUpdate()
{
  // Wait for the filter to be enabled
  if (!enabled_)
  {
    RCLCPP_INFO_ONCE(this->get_logger(),
      "Filter is disabled. To enable it call the %s service",
      enable_filter_srv_->get_service_name());
    return;
  }

  rclcpp::Time cur_time = this->now();

  // Now we'll integrate any measurements we've received
  integrateMeasurements(cur_time);

  // Get latest state and publish it
  nav_msgs::msg::Odometry filtered_position;

  if (getFilteredOdometryMessage(filtered_position)) {
    world_base_link_trans_msg_.header.stamp =
      tf_time_offset_ + filtered_position.header.stamp;
    world_base_link_trans_msg_.header.frame_id =
      filtered_position.header.frame_id;
    world_base_link_trans_msg_.child_frame_id =
      filtered_position.child_frame_id;

    world_base_link_trans_msg_.transform.translation.x =
      filtered_position.pose.pose.position.x;
    world_base_link_trans_msg_.transform.translation.y =
      filtered_position.pose.pose.position.y;
    world_base_link_trans_msg_.transform.translation.z =
      filtered_position.pose.pose.position.z;
    world_base_link_trans_msg_.transform.rotation =
      filtered_position.pose.pose.orientation;

    // If the world_frame_id_ is the odom_frame_id_ frame, then we can just
    // send the transform. If the world_frame_id_ is the map_frame_id_ frame,
    // we'll have some work to do.
    if (publish_transform_) {
      if (filtered_position.header.frame_id == odom_frame_id_) {
        world_transform_broadcaster_->sendTransform(world_base_link_trans_msg_);
      } else if (filtered_position.header.frame_id == map_frame_id_) {
        try {
          tf2::Transform world_base_link_trans;
          tf2::fromMsg(world_base_link_trans_msg_.transform,
            world_base_link_trans);

          tf2::Transform odom_base_link_trans;
          tf2::fromMsg(tf_buffer_
            ->lookupTransform(base_link_frame_id_,
            odom_frame_id_,
            tf2::TimePointZero)
            .transform,
            odom_base_link_trans);

          /*
           * First, see these two references:
           * http://wiki.ros.org/tf/Overview/Using%20Published%20Transforms#lookupTransform
           * http://wiki.ros.org/geometry/CoordinateFrameConventions#Transform_Direction
           * We have a transform from map_frame_id_->base_link_frame_id_, but
           * it would actually transform a given pose from
           * base_link_frame_id_->map_frame_id_. We then used lookupTransform,
           * whose first two arguments are target frame and source frame, to
           * get a transform from base_link_frame_id_->odom_frame_id_.
           * However, this transform would actually transform data from
           * odom_frame_id_->base_link_frame_id_. Now imagine that we have a
           * position in the map_frame_id_ frame. First, we multiply it by the
           * inverse of the map_frame_id_->baseLinkFrameId, which will
           * transform that data from map_frame_id_ to base_link_frame_id_.
           * Now we want to go from base_link_frame_id_->odom_frame_id_, but
           * the transform we have takes data from
           * odom_frame_id_->base_link_frame_id_, so we need its inverse as
           * well. We have now transformed our data from map_frame_id_ to
           * odom_frame_id_. However, if we want other users to be able to do
           * the same, we need to broadcast the inverse of that entire
           * transform.
           */
          tf2::Transform map_odom_trans;
          map_odom_trans.mult(world_base_link_trans, odom_base_link_trans);

          geometry_msgs::msg::TransformStamped map_odom_trans_msg;
          map_odom_trans_msg.transform = tf2::toMsg(map_odom_trans);
          map_odom_trans_msg.header.stamp =
            tf_time_offset_ + filtered_position.header.stamp;
          map_odom_trans_msg.header.frame_id = map_frame_id_;
          map_odom_trans_msg.child_frame_id = odom_frame_id_;

          world_transform_broadcaster_->sendTransform(map_odom_trans_msg);
        } catch (...) {
          // ROS_ERROR_STREAM_DELAYED_THROTTLE(5.0, "Could not obtain
          // transform from "
          //                                  << odom_frame_id_ << "->" <<
          //                                  base_link_frame_id_);
        }
      } else {
        std::cerr << "Odometry message frame_id was " <<
          filtered_position.header.frame_id << ", expected " <<
          map_frame_id_ << " or " << odom_frame_id_ << "\n";
      }
=======

template<typename T>
void RosFilter<T>::periodicUpdate()
{
  rclcpp::Time cur_time = this->now();

  // Now we'll integrate any measurements we've received
  integrateMeasurements(cur_time);

  // Get latest state and publish it
  nav_msgs::msg::Odometry filtered_position;

  if (getFilteredOdometryMessage(filtered_position)) {
    world_base_link_trans_msg_.header.stamp =
      tf_time_offset_ + filtered_position.header.stamp;
    world_base_link_trans_msg_.header.frame_id =
      filtered_position.header.frame_id;
    world_base_link_trans_msg_.child_frame_id =
      filtered_position.child_frame_id;

    world_base_link_trans_msg_.transform.translation.x =
      filtered_position.pose.pose.position.x;
    world_base_link_trans_msg_.transform.translation.y =
      filtered_position.pose.pose.position.y;
    world_base_link_trans_msg_.transform.translation.z =
      filtered_position.pose.pose.position.z;
    world_base_link_trans_msg_.transform.rotation =
      filtered_position.pose.pose.orientation;

    // If the world_frame_id_ is the odom_frame_id_ frame, then we can just
    // send the transform. If the world_frame_id_ is the map_frame_id_ frame,
    // we'll have some work to do.
    if (publish_transform_) {
      if (filtered_position.header.frame_id == odom_frame_id_) {
        world_transform_broadcaster_->sendTransform(world_base_link_trans_msg_);
      } else if (filtered_position.header.frame_id == map_frame_id_) {
        try {
          tf2::Transform world_base_link_trans;
          tf2::fromMsg(world_base_link_trans_msg_.transform,
            world_base_link_trans);

          tf2::Transform odom_base_link_trans;
          tf2::fromMsg(tf_buffer_
            ->lookupTransform(base_link_frame_id_,
            odom_frame_id_,
            tf2::TimePointZero)
            .transform,
            odom_base_link_trans);

          /*
           * First, see these two references:
           * http://wiki.ros.org/tf/Overview/Using%20Published%20Transforms#lookupTransform
           * http://wiki.ros.org/geometry/CoordinateFrameConventions#Transform_Direction
           * We have a transform from map_frame_id_->base_link_frame_id_, but
           * it would actually transform a given pose from
           * base_link_frame_id_->map_frame_id_. We then used lookupTransform,
           * whose first two arguments are target frame and source frame, to
           * get a transform from base_link_frame_id_->odom_frame_id_.
           * However, this transform would actually transform data from
           * odom_frame_id_->base_link_frame_id_. Now imagine that we have a
           * position in the map_frame_id_ frame. First, we multiply it by the
           * inverse of the map_frame_id_->baseLinkFrameId, which will
           * transform that data from map_frame_id_ to base_link_frame_id_.
           * Now we want to go from base_link_frame_id_->odom_frame_id_, but
           * the transform we have takes data from
           * odom_frame_id_->base_link_frame_id_, so we need its inverse as
           * well. We have now transformed our data from map_frame_id_ to
           * odom_frame_id_. However, if we want other users to be able to do
           * the same, we need to broadcast the inverse of that entire
           * transform.
           */
          tf2::Transform map_odom_trans;
          map_odom_trans.mult(world_base_link_trans, odom_base_link_trans);

          geometry_msgs::msg::TransformStamped map_odom_trans_msg;
          map_odom_trans_msg.transform = tf2::toMsg(map_odom_trans);
          map_odom_trans_msg.header.stamp =
            tf_time_offset_ + filtered_position.header.stamp;
          map_odom_trans_msg.header.frame_id = map_frame_id_;
          map_odom_trans_msg.child_frame_id = odom_frame_id_;

          world_transform_broadcaster_->sendTransform(map_odom_trans_msg);
        } catch (...) {
          // ROS_ERROR_STREAM_DELAYED_THROTTLE(5.0, "Could not obtain
          // transform from "
          //                                  << odom_frame_id_ << "->" <<
          //                                  base_link_frame_id_);
        }
      } else {
        std::cerr << "Odometry message frame_id was " <<
          filtered_position.header.frame_id << ", expected " <<
          map_frame_id_ << " or " << odom_frame_id_ << "\n";
      }
    }

    // Fire off the position and the transform
    position_pub_->publish(filtered_position);

    if (print_diagnostics_) {
      freq_diag_->tick();
>>>>>>> a8ee797a
    }
  }

<<<<<<< HEAD
    // Fire off the position and the transform
    position_pub_->publish(filtered_position);

    if (print_diagnostics_) {
      freq_diag_->tick();
    }
  }

  // Publish the acceleration if desired and filter is initialized
  geometry_msgs::msg::AccelWithCovarianceStamped filtered_acceleration;
  if (publish_acceleration_ &&
    getFilteredAccelMessage(filtered_acceleration))
  {
    accel_pub_->publish(filtered_acceleration);
  }

  /* Diagnostics can behave strangely when playing back from bag
   * files and using simulated time, so we have to check for
   * time suddenly moving backwards as well as the standard
   * timeout criterion before publishing. */

  double diag_duration = (cur_time - last_diag_time_).nanoseconds();
  if (print_diagnostics_ &&
    (diag_duration >= diagnostic_updater_->getPeriod().nanoseconds() ||
    diag_duration < 0.0))
  {
    diagnostic_updater_->force_update();
    last_diag_time_ = cur_time;
  }

  // Clear out expired history data
  if (smooth_lagged_data_) {
    clearExpiredHistory(filter_.getLastMeasurementTime() - history_length_);
  }

=======
  // Publish the acceleration if desired and filter is initialized
  geometry_msgs::msg::AccelWithCovarianceStamped filtered_acceleration;
  if (publish_acceleration_ &&
    getFilteredAccelMessage(filtered_acceleration))
  {
    accel_pub_->publish(filtered_acceleration);
  }

  /* Diagnostics can behave strangely when playing back from bag
   * files and using simulated time, so we have to check for
   * time suddenly moving backwards as well as the standard
   * timeout criterion before publishing. */

  double diag_duration = (cur_time - last_diag_time_).nanoseconds();
  if (print_diagnostics_ &&
    (diag_duration >= diagnostic_updater_->getPeriod().nanoseconds() ||
    diag_duration < 0.0))
  {
    diagnostic_updater_->force_update();
    last_diag_time_ = cur_time;
  }

  // Clear out expired history data
  if (smooth_lagged_data_) {
    clearExpiredHistory(filter_.getLastMeasurementTime() - history_length_);
  }

>>>>>>> a8ee797a
  if ((this->now() - cur_time).seconds() > 1. / frequency_) {
    std::cerr <<
      "Failed to meet update rate! Try decreasing the rate, limiting "
      "sensor output frequency, or limiting the number of sensors.\n";
  }
}

template<typename T>
void RosFilter<T>::setPoseCallback(
  const geometry_msgs::msg::PoseWithCovarianceStamped::SharedPtr msg)
{
  RF_DEBUG(
    "------ RosFilter<T>::setPoseCallback ------\nPose message:\n" << msg);

  std::string topic_name("set_pose");

  // Get rid of any initial poses (pretend we've never had a measurement)
  initial_measurements_.clear();
  previous_measurements_.clear();
  previous_measurement_covariances_.clear();

  // Clear out the measurement queue so that we don't immediately undo our
  // reset.
  while (!measurement_queue_.empty() && rclcpp::ok()) {
    measurement_queue_.pop();
  }

  filter_state_history_.clear();
  measurement_history_.clear();

  // Also set the last set pose time, so we ignore all messages
  // that occur before it
  last_set_pose_time_ = msg->header.stamp;

  // Set the state vector to the reported pose
  Eigen::VectorXd measurement(STATE_SIZE);
  Eigen::MatrixXd measurement_covariance(STATE_SIZE, STATE_SIZE);
  std::vector<bool> update_vector(STATE_SIZE, true);

  // We only measure pose variables, so initialize the vector to 0
  measurement.setZero();

  // Set this to the identity and let the message reset it
  measurement_covariance.setIdentity();
  measurement_covariance *= 1e-6;

  // Prepare the pose data (really just using this to transform it into the
  // target frame). Twist data is going to get zeroed out.
  preparePose(msg, topic_name, world_frame_id_, false, false, false,
    update_vector, measurement, measurement_covariance);

  // For the state
  filter_.setState(measurement);
  filter_.setEstimateErrorCovariance(measurement_covariance);

  filter_.setLastMeasurementTime(this->now());

  // This method can apparently cancel all callbacks, and may stop the executing
  // of the very callback that we're currently in. Therefore, nothing of
  // consequence should come after it.
  // ros::getGlobalCallbackQueue()->clear();

  RF_DEBUG("\n------ /RosFilter<T>::setPoseCallback ------\n");
}

template<typename T>
bool RosFilter<T>::setPoseSrvCallback(
  const std::shared_ptr<rmw_request_id_t>/*request_header*/,
  const std::shared_ptr<robot_localization::srv::SetPose::Request> request,
  std::shared_ptr<robot_localization::srv::SetPose::Response>/*response*/)
{
  geometry_msgs::msg::PoseWithCovarianceStamped::SharedPtr msg =
    std::make_shared<geometry_msgs::msg::PoseWithCovarianceStamped>(
    request->pose);
  setPoseCallback(msg);
<<<<<<< HEAD

  return true;
}

template<typename T>
bool RosFilter<T>::enableFilterSrvCallback(
  const std::shared_ptr<rmw_request_id_t>,
  const std::shared_ptr<std_srvs::srv::Empty::Request>,
  const std::shared_ptr<std_srvs::srv::Empty::Response>)
{
  RF_DEBUG("\n[" << this->get_name() << ":]" <<
    " ------ /RosFilter::enableFilterSrvCallback ------\n");
  if (enabled_) {
    RCLCPP_WARN(this->get_logger(), "[%s:] Asking for enabling filter service, "
      "but the filter was already enabled! Use param disabled_at_startup.",
      this->get_name());
  } else {
    RCLCPP_INFO(this->get_logger(), "[%s:] Enabling filter...",
      this->get_name());
    enabled_ = true;
  }
=======

>>>>>>> a8ee797a
  return true;
}

template<typename T>
void RosFilter<T>::twistCallback(
  const geometry_msgs::msg::TwistWithCovarianceStamped::SharedPtr msg,
  const CallbackData & callback_data, const std::string & target_frame)
{
  const std::string & topic_name = callback_data.topic_name_;

  // If we've just reset the filter, then we want to ignore any messages
  // that arrive with an older timestamp
  if (last_set_pose_time_ >= msg->header.stamp) {
    std::stringstream stream;
    stream <<
      "The " << topic_name <<
      " message has a timestamp equal to or before the last filter reset, " <<
      "this message will be ignored. This may indicate an empty or bad "
      "timestamp. (message time: " <<
      filter_utilities::toSec(msg->header.stamp) << ")";
    addDiagnostic(diagnostic_msgs::msg::DiagnosticStatus::WARN,
      topic_name + "_timestamp", stream.str(), false);
    return;
  }

  RF_DEBUG("------ RosFilter<T>::twistCallback (" << topic_name << ") ------\n"
    "Twist message:\n" << msg);

  if (last_message_times_.count(topic_name) == 0) {
    last_message_times_.insert(
      std::pair<std::string, rclcpp::Time>(topic_name, msg->header.stamp));
  }

  // Make sure this message is newer than the last one
  if (last_message_times_[topic_name] <= msg->header.stamp) {
    RF_DEBUG("Update vector for " << topic_name << " is:\n" <<
      callback_data.update_vector_);

    Eigen::VectorXd measurement(STATE_SIZE);
    Eigen::MatrixXd measurement_covariance(STATE_SIZE, STATE_SIZE);

    measurement.setZero();
    measurement_covariance.setZero();

    // Make sure we're actually updating at least one of these variables
    std::vector<bool> update_vector_corrected = callback_data.update_vector_;

    // Prepare the twist data for inclusion in the filter
    if (prepareTwist(msg, topic_name, target_frame, update_vector_corrected,
      measurement, measurement_covariance))
    {
      // Store the measurement. Add a "twist" suffix so we know what kind of
      // measurement we're dealing with when we debug the core filter logic.
      enqueueMeasurement(topic_name, measurement, measurement_covariance,
        update_vector_corrected,
        callback_data.rejection_threshold_, msg->header.stamp);

      RF_DEBUG("Enqueued new measurement for " << topic_name << "_twist\n");
    } else {
      RF_DEBUG("Did *not* enqueue measurement for " << topic_name <<
        "_twist\n");
    }

    last_message_times_[topic_name] = msg->header.stamp;

    RF_DEBUG("Last message time for " <<
      topic_name << " is now " <<
      filter_utilities::toSec(last_message_times_[topic_name]) <<
      "\n");
  } else {
    std::stringstream stream;
    stream << "The " << topic_name << " message has a timestamp before that of "
      "the previous message received," << " this message will be ignored. This may "
      "indicate a bad timestamp. (message time: " << msg->header.stamp.nanosec << ")";
    addDiagnostic(diagnostic_msgs::msg::DiagnosticStatus::WARN,
      topic_name + "_timestamp", stream.str(), false);

    RF_DEBUG("Message is too old. Last message time for " << topic_name << " is" <<
      filter_utilities::toSec(last_message_times_[topic_name]) <<
      ", current message time is " << filter_utilities::toSec(msg->header.stamp) <<
      ".\n");
  }

  RF_DEBUG("\n----- /RosFilter<T>::twistCallback (" << topic_name << ") ------\n");
}

template<typename T>
void RosFilter<T>::addDiagnostic(
  const int errLevel,
  const std::string & topicAndClass,
  const std::string & message,
  const bool staticDiag)
{
  if (staticDiag) {
    static_diagnostics_[topicAndClass] = message;
    static_diag_error_level_ = std::max(static_diag_error_level_, errLevel);
  } else {
    dynamic_diagnostics_[topicAndClass] = message;
    dynamic_diag_error_level_ = std::max(dynamic_diag_error_level_, errLevel);
  }
}

template<typename T>
void RosFilter<T>::aggregateDiagnostics(
  diagnostic_updater::DiagnosticStatusWrapper & wrapper)
{
  wrapper.clear();
  wrapper.clearSummary();

  int maxErrLevel = std::max(static_diag_error_level_, dynamic_diag_error_level_);

  // Report the overall status
  switch (maxErrLevel) {
    case diagnostic_msgs::msg::DiagnosticStatus::ERROR:
      wrapper.summary(maxErrLevel,
        "Erroneous data or settings detected for a "
        "robot_localization state estimation this->");
      break;
    case
      diagnostic_msgs::msg::DiagnosticStatus::WARN: wrapper.summary(maxErrLevel,
        "Potentially erroneous data or settings detected for "
        "a robot_localization state estimation this->");
      break;
    case diagnostic_msgs::msg::DiagnosticStatus::STALE:
      wrapper.summary(maxErrLevel,
        "The state of the robot_localization state estimation "
        "node is stale.");
      break;
    case diagnostic_msgs::msg::DiagnosticStatus::OK:
      wrapper.summary(maxErrLevel,
        "The robot_localization state estimation node appears to "
        "be functioning properly.");
      break;
    default:
      break;
  }

  // Aggregate all the static messages
  for (std::map<std::string, std::string>::iterator diagIt =
    static_diagnostics_.begin(); diagIt != static_diagnostics_.end();
    ++diagIt)
  {
    wrapper.add(diagIt->first, diagIt->second);
  }

  // Aggregate all the dynamic messages, then clear them
  for (std::map<std::string, std::string>::iterator diagIt =
    dynamic_diagnostics_.begin(); diagIt != dynamic_diagnostics_.end();
    ++diagIt)
  {
    wrapper.add(diagIt->first, diagIt->second);
  }
  dynamic_diagnostics_.clear();

  // Reset the warning level for the dynamic diagnostic messages
  dynamic_diag_error_level_ = diagnostic_msgs::msg::DiagnosticStatus::OK;
}

template<typename T>
void RosFilter<T>::copyCovariance(
  const double * arr, Eigen::MatrixXd & covariance,
  const std::string & topic_name,
  const std::vector<bool> & update_vector,
  const size_t offset, const size_t dimension)
{
  for (size_t i = 0; i < dimension; i++) {
    for (size_t j = 0; j < dimension; j++) {
      covariance(i, j) = arr[dimension * i + j];

      if (print_diagnostics_) {
        std::string iVar = state_variable_names_[offset + i];

        if (covariance(i, j) > 1e3 && (update_vector[offset + i] ||
          update_vector[offset + j]))
        {
          std::string jVar = state_variable_names_[offset + j];

          std::stringstream stream;
          stream << "The covariance at position (" << dimension * i + j <<
            "), which corresponds to " << (i == j ? iVar + " variance" : iVar + " and " +
          jVar + " covariance") <<
            ", the value is extremely large (" << covariance(i, j) << "), but "
            "the update vector for " << (i == j ? iVar : iVar + " and/or " + jVar) <<
            "is set to true. This may produce undesirable results.";

          addDiagnostic(diagnostic_msgs::msg::DiagnosticStatus::WARN,
            topic_name + "_covariance", stream.str(), false);
        } else if (update_vector[i] && i == j && covariance(i, j) == 0) {
          std::stringstream stream;
          stream << "The covariance at position (" << dimension * i + j <<
            "), which corresponds to " << iVar << " variance, was zero. This"
            "will be replaced with a small value to maintain filter stability, "
            "but should be corrected at the message origin this->";

          addDiagnostic(diagnostic_msgs::msg::DiagnosticStatus::WARN,
            topic_name + "_covariance", stream.str(), false);
        } else if (update_vector[i] && i == j && covariance(i, j) < 0) {
          std::stringstream stream;
          stream << "The covariance at position (" << dimension * i + j <<
            "), which corresponds to " << iVar << " variance, was"
            "negative. This will be replaced with a small positive value to maintain"
            "filter stability, but should be corrected at the message origin this->";

          addDiagnostic(diagnostic_msgs::msg::DiagnosticStatus::WARN,
            topic_name + "_covariance", stream.str(), false);
        }
      }
    }
  }
}

template<typename T>
void RosFilter<T>::copyCovariance(
  const Eigen::MatrixXd & covariance, double * arr,
  const size_t dimension)
{
  for (size_t i = 0; i < dimension; i++) {
    for (size_t j = 0; j < dimension; j++) {
      arr[dimension * i + j] = covariance(i, j);
    }
  }
}

template<typename T>
std::vector<bool> RosFilter<T>::loadUpdateConfig(const std::string & topic_name)
{
  std::vector<bool> update_vector(STATE_SIZE, 0);
  const std::string topic_config_name = topic_name + "_config";

  update_vector = this->declare_parameter(topic_config_name, update_vector);

  return update_vector;
}

template<typename T>
bool RosFilter<T>::prepareAcceleration(
  const sensor_msgs::msg::Imu::SharedPtr msg,
  const std::string & topic_name,
  const std::string & target_frame,
  std::vector<bool> & update_vector,
  Eigen::VectorXd & measurement,
  Eigen::MatrixXd & measurement_covariance)
{
  RF_DEBUG("------ RosFilter<T>::prepareAcceleration (" << topic_name <<
    ") ------\n");

  // 1. Get the measurement into a vector
  tf2::Vector3 acc_tmp(msg->linear_acceleration.x, msg->linear_acceleration.y,
    msg->linear_acceleration.z);

  // Set relevant header info
  std::string msg_frame =
    (msg->header.frame_id == "" ? base_link_frame_id_ : msg->header.frame_id);

  // 2. robot_localization lets users configure which variables from the sensor
  // should be
  //    fused with the filter. This is specified at the sensor level. However,
  //    the data may go through transforms before being fused with the state
  //    estimate. In that case, we need to know which of the transformed
  //    variables came from the pre-transformed "approved" variables (i.e., the
  //    ones that had "true" in their xxx_config parameter). To do this, we
  //    create a pose from the original upate vector, which contains only zeros
  //    and ones. This pose goes through the same transforms as the measurement.
  //    The non-zero values that result will be used to modify the
  //    update_vector.
  tf2::Matrix3x3 maskAcc(update_vector[StateMemberAx], 0, 0, 0,
    update_vector[StateMemberAy], 0, 0, 0,
    update_vector[StateMemberAz]);

  // 3. We'll need to rotate the covariance as well
  Eigen::MatrixXd covariance_rotated(ACCELERATION_SIZE, ACCELERATION_SIZE);
  covariance_rotated.setZero();

  this->copyCovariance(&(msg->linear_acceleration_covariance[0]),
    covariance_rotated, topic_name, update_vector,
    POSITION_A_OFFSET, ACCELERATION_SIZE);

  RF_DEBUG("Original measurement as tf object: " <<
    acc_tmp << "\nOriginal update vector:\n" <<
    update_vector << "\nOriginal covariance matrix:\n" <<
    covariance_rotated << "\n");

  // 4. We need to transform this into the target frame (probably base_link)
  // It's unlikely that we'll get a velocity measurement in another frame, but
  // we have to handle the situation.
  tf2::Transform target_frame_trans;
  bool can_transform = ros_filter_utilities::lookupTransformSafe(
    tf_buffer_.get(), target_frame, msg_frame, msg->header.stamp, tf_timeout_,
    target_frame_trans);

  if (can_transform) {
    // We don't know if the user has already handled the removal
    // of normal forces, so we use a parameter
    if (remove_gravitational_acceleration_[topic_name]) {
      tf2::Vector3 normAcc(0, 0, gravitational_acceleration_);
      tf2::Quaternion curAttitude;
      tf2::Transform trans;

      if (::fabs(msg->orientation_covariance[0] + 1) < 1e-9) {
        // Imu message contains no orientation, so we should use orientation
        // from filter state to transform and remove acceleration
        const Eigen::VectorXd & state = filter_.getState();
        tf2::Vector3 stateTmp(state(StateMemberRoll), state(StateMemberPitch),
          state(StateMemberYaw));
        // transform state orientation to IMU frame
        tf2::Transform imuFrameTrans;
        ros_filter_utilities::lookupTransformSafe(
          tf_buffer_.get(), msg_frame, target_frame, msg->header.stamp, tf_timeout_,
          imuFrameTrans);
        stateTmp = imuFrameTrans.getBasis() * stateTmp;
        curAttitude.setRPY(stateTmp.getX(), stateTmp.getY(), stateTmp.getZ());
      } else {
        tf2::fromMsg(msg->orientation, curAttitude);
        if (fabs(curAttitude.length() - 1.0) > 0.01)
        {
          RCLCPP_WARN_ONCE(this->get_logger(),
            "An input was not normalized, this should NOT happen, but will normalize.");
          curAttitude.normalize();
        }
      }
      trans.setRotation(curAttitude);
      tf2::Vector3 rotNorm = trans.getBasis().inverse() * normAcc;
      acc_tmp.setX(acc_tmp.getX() - rotNorm.getX());
      acc_tmp.setY(acc_tmp.getY() - rotNorm.getY());
      acc_tmp.setZ(acc_tmp.getZ() - rotNorm.getZ());

      RF_DEBUG("Orientation is " <<
        curAttitude << "Acceleration due to gravity is " << rotNorm <<
        "After removing acceleration due to gravity, acceleration is " <<
        acc_tmp << "\n");
    }

    // Transform to correct frame
    // @todo: This needs to take into account offsets from the origin. Right
    // now, it assumes that if the sensor is placed at some non-zero offset from
    // the vehicle's center, that the vehicle turns with constant velocity. This
    // needs to be something like acc_tmp = target_frame_trans.getBasis() *
    // acc_tmp - target_frame_trans.getOrigin().cross(rotation_acceleration); We
    // can get rotational acceleration by differentiating the rotational
    // velocity (if it's available)
    acc_tmp = target_frame_trans.getBasis() * acc_tmp;
    maskAcc = target_frame_trans.getBasis() * maskAcc;

    // Now use the mask values to determine which update vector values should be
    // true
    update_vector[StateMemberAx] = static_cast<int>(
      maskAcc.getRow(StateMemberAx - POSITION_A_OFFSET).length() >= 1e-6);
    update_vector[StateMemberAy] = static_cast<int>(
      maskAcc.getRow(StateMemberAy - POSITION_A_OFFSET).length() >= 1e-6);
    update_vector[StateMemberAz] = static_cast<int>(
      maskAcc.getRow(StateMemberAz - POSITION_A_OFFSET).length() >= 1e-6);

    RF_DEBUG(msg->header.frame_id <<
      "->" << target_frame << " transform:\n" <<
      target_frame_trans << "\nAfter applying transform to " <<
      target_frame << ", update vector is:\n" <<
      update_vector << "\nAfter applying transform to " <<
      target_frame << ", measurement is:\n" <<
      acc_tmp << "\n");

    // 5. Now rotate the covariance: create an augmented
    // matrix that contains a 3D rotation matrix in the
    // upper-left and lower-right quadrants, and zeros
    // elsewhere
    tf2::Matrix3x3 rot(target_frame_trans.getRotation());
    Eigen::MatrixXd rot3d(ACCELERATION_SIZE, ACCELERATION_SIZE);
    rot3d.setIdentity();

    for (size_t r_ind = 0; r_ind < ACCELERATION_SIZE; ++r_ind) {
      rot3d(r_ind, 0) = rot.getRow(r_ind).getX();
      rot3d(r_ind, 1) = rot.getRow(r_ind).getY();
      rot3d(r_ind, 2) = rot.getRow(r_ind).getZ();
    }

    // Carry out the rotation
    covariance_rotated = rot3d * covariance_rotated.eval() * rot3d.transpose();

    RF_DEBUG("Transformed covariance is \n" << covariance_rotated << "\n");

    // 6. Store our corrected measurement and covariance
    measurement(StateMemberAx) = acc_tmp.getX();
    measurement(StateMemberAy) = acc_tmp.getY();
    measurement(StateMemberAz) = acc_tmp.getZ();

    // Copy the covariances
    measurement_covariance.block(POSITION_A_OFFSET, POSITION_A_OFFSET,
      ACCELERATION_SIZE, ACCELERATION_SIZE) =
      covariance_rotated.block(0, 0, ACCELERATION_SIZE, ACCELERATION_SIZE);

    // 7. Handle 2D mode
    if (two_d_mode_) {
      forceTwoD(measurement, measurement_covariance, update_vector);
    }
  } else {
    RF_DEBUG("Could not transform measurement into " << target_frame <<
      ". Ignoring...\n");
  }

  RF_DEBUG("\n----- /RosFilter<T>::prepareAcceleration(" << topic_name <<
    ") ------\n");

  return can_transform;
}

template<typename T>
bool RosFilter<T>::preparePose(
  const geometry_msgs::msg::PoseWithCovarianceStamped::SharedPtr msg,
  const std::string & topic_name, const std::string & target_frame,
  const bool differential, const bool relative, const bool imu_data,
  std::vector<bool> & update_vector, Eigen::VectorXd & measurement,
  Eigen::MatrixXd & measurement_covariance)
{
  bool retVal = false;

  RF_DEBUG("------ RosFilter<T>::preparePose (" << topic_name << ") ------\n");

  // 1. Get the measurement into a tf-friendly transform (pose) object
  tf2::Stamped<tf2::Transform> pose_tmp;

  // We'll need this later for storing this measurement for differential
  // integration
  tf2::Transform cur_measurement;

  // Handle issues where frame_id data is not filled out properly
  // @todo: verify that this is necessary still. New IMU handling may
  // have rendered this obsolete.
  std::string final_target_frame;
  if (target_frame == "" && msg->header.frame_id == "") {
    // Blank target and message frames mean we can just
    // use our world_frame
    final_target_frame = world_frame_id_;
    pose_tmp.frame_id_ = final_target_frame;
  } else if (target_frame == "") {
    // A blank target frame means we shouldn't bother
    // transforming the data
    final_target_frame = msg->header.frame_id;
    pose_tmp.frame_id_ = final_target_frame;
  } else {
    // Otherwise, we should use our target frame
    final_target_frame = target_frame;
    pose_tmp.frame_id_ =
      (differential ? final_target_frame : msg->header.frame_id);
  }

  RF_DEBUG("Final target frame for " << topic_name << " is " <<
    final_target_frame << "\n");

  pose_tmp.stamp_ = tf2::timeFromSec(
    static_cast<double>(msg->header.stamp.sec) +
    static_cast<double>(msg->header.stamp.sec) / 1000000000.0);

  // Fill out the position data
  pose_tmp.setOrigin(tf2::Vector3(msg->pose.pose.position.x,
    msg->pose.pose.position.y,
    msg->pose.pose.position.z));

  tf2::Quaternion orientation;

  // Handle bad (empty) quaternions
  if (msg->pose.pose.orientation.x == 0 && msg->pose.pose.orientation.y == 0 &&
    msg->pose.pose.orientation.z == 0 && msg->pose.pose.orientation.w == 0)
  {
    orientation.setValue(0.0, 0.0, 0.0, 1.0);

    if (update_vector[StateMemberRoll] ||
      update_vector[StateMemberPitch] ||
      update_vector[StateMemberYaw])
    {
      std::stringstream stream;
      stream << "The " << topic_name <<
        " message contains an invalid orientation quaternion, " <<
        "but its configuration is such that orientation data is being used."
        " Correcting...";

      addDiagnostic(diagnostic_msgs::msg::DiagnosticStatus::WARN,
        topic_name + "_orientation", stream.str(), false);
    }
  } else {
    tf2::fromMsg(msg->pose.pose.orientation, orientation);
    if (fabs(orientation.length() - 1.0) > 0.01)
    {
      RCLCPP_WARN_ONCE(this->get_logger(),
        "An input was not normalized, this should NOT happen, but will normalize.");
      orientation.normalize();
    }
  }

  // Fill out the orientation data
  pose_tmp.setRotation(orientation);

  // 2. Get the target frame transformation
  tf2::Transform target_frame_trans;
  bool can_transform = ros_filter_utilities::lookupTransformSafe(
    tf_buffer_.get(), final_target_frame, pose_tmp.frame_id_,
    rclcpp::Time(tf2::timeToSec(pose_tmp.stamp_)), tf_timeout_,
    target_frame_trans);

  // 3. Make sure we can work with this data before carrying on
  if (can_transform) {
    /* 4. robot_localization lets users configure which variables from the
     * sensor should be fused with the filter. This is specified at the sensor
     * level. However, the data may go through transforms before being fused
     * with the state estimate. In that case, we need to know which of the
     * transformed variables came from the pre-transformed "approved" variables
     * (i.e., the ones that had "true" in their xxx_config parameter). To do
     * this, we construct matrices using the update vector values on the
     * diagonals, pass this matrix through the rotation, and use the length of
     * each row to determine the transformed update vector. The process is
     * slightly different for IMUs, as the coordinate frame transform is really
     * the base_link->imu_frame transform, and not a transform from some other
     * world-fixed frame (even though the IMU data itself *is* reported in a
     * world fixed frame). */
    tf2::Matrix3x3 mask_position(update_vector[StateMemberX], 0, 0, 0,
      update_vector[StateMemberY], 0, 0, 0,
      update_vector[StateMemberZ]);

    tf2::Matrix3x3 mask_orientation(update_vector[StateMemberRoll], 0, 0, 0,
      update_vector[StateMemberPitch], 0, 0, 0,
      update_vector[StateMemberYaw]);

    if (imu_data) {
      /* We have to treat IMU orientation data differently. Even though we are
       * dealing with pose data when we work with orientations, for IMUs, the
       * frame_id is the frame in which the sensor is mounted, and not the
       * coordinate frame of the IMU. Imagine an IMU that is mounted facing
       * sideways. The pitch in the IMU frame becomes roll for the vehicle. This
       * means that we need to rotate roll and pitch angles by the IMU's
       * mounting yaw offset, and we must apply similar treatment to its update
       * mask and covariance.
       * */

      double dummy, yaw;
      target_frame_trans.getBasis().getRPY(dummy, dummy, yaw);
      tf2::Matrix3x3 trans_tmp;
      trans_tmp.setRPY(0.0, 0.0, yaw);

      mask_position = trans_tmp * mask_position;
      mask_orientation = trans_tmp * mask_orientation;
    } else {
      mask_position = target_frame_trans.getBasis() * mask_position;
      mask_orientation = target_frame_trans.getBasis() * mask_orientation;
    }

    // Now copy the mask values back into the update vector: any row with a
    // significant vector length indicates that we want to set that variable to
    // true in the update vector.
    update_vector[StateMemberX] = static_cast<int>(
      mask_position.getRow(StateMemberX - POSITION_OFFSET).length() >= 1e-6);
    update_vector[StateMemberY] = static_cast<int>(
      mask_position.getRow(StateMemberY - POSITION_OFFSET).length() >= 1e-6);
    update_vector[StateMemberZ] = static_cast<int>(
      mask_position.getRow(StateMemberZ - POSITION_OFFSET).length() >= 1e-6);
    update_vector[StateMemberRoll] = static_cast<int>(
      mask_orientation.getRow(StateMemberRoll - ORIENTATION_OFFSET)
      .length() >= 1e-6);
    update_vector[StateMemberPitch] = static_cast<int>(
      mask_orientation.getRow(StateMemberPitch - ORIENTATION_OFFSET)
      .length() >= 1e-6);
    update_vector[StateMemberYaw] = static_cast<int>(
      mask_orientation.getRow(StateMemberYaw - ORIENTATION_OFFSET).length() >=
      1e-6);

    // 5a. We'll need to rotate the covariance as well. Create a container and
    // copy over the covariance data
    Eigen::MatrixXd covariance(POSE_SIZE, POSE_SIZE);
    covariance.setZero();
    copyCovariance(&(msg->pose.covariance[0]), covariance, topic_name,
      update_vector, POSITION_OFFSET, POSE_SIZE);

    // 5b. Now rotate the covariance: create an augmented matrix that
    // contains a 3D rotation matrix in the upper-left and lower-right
    // quadrants, with zeros elsewhere.
    tf2::Matrix3x3 rot;
    Eigen::MatrixXd rot6d(POSE_SIZE, POSE_SIZE);
    rot6d.setIdentity();
    Eigen::MatrixXd covariance_rotated;

    if (imu_data) {
      // Apply the same special logic to the IMU covariance rotation
      double dummy, yaw;
      target_frame_trans.getBasis().getRPY(dummy, dummy, yaw);
      rot.setRPY(0.0, 0.0, yaw);
    } else {
      rot.setRotation(target_frame_trans.getRotation());
    }

    for (size_t r_ind = 0; r_ind < POSITION_SIZE; ++r_ind) {
      rot6d(r_ind, 0) = rot.getRow(r_ind).getX();
      rot6d(r_ind, 1) = rot.getRow(r_ind).getY();
      rot6d(r_ind, 2) = rot.getRow(r_ind).getZ();
      rot6d(r_ind + POSITION_SIZE, 3) = rot.getRow(r_ind).getX();
      rot6d(r_ind + POSITION_SIZE, 4) = rot.getRow(r_ind).getY();
      rot6d(r_ind + POSITION_SIZE, 5) = rot.getRow(r_ind).getZ();
    }

    // Now carry out the rotation
    covariance_rotated = rot6d * covariance * rot6d.transpose();

    RF_DEBUG("After rotating into the " << final_target_frame <<
      " frame, covariance is \n" <<
      covariance_rotated << "\n");

    /* 6a. For IMU data, the transform that we get is the transform from the
     * body frame of the robot (e.g., base_link) to the mounting frame of the
     * robot. It is *not* the coordinate frame in which the IMU orientation data
     * is reported. If the IMU is mounted in a non-neutral orientation, we need
     * to remove those offsets, and then we need to potentially "swap" roll and
     * pitch. Note that this transform does NOT handle NED->ENU conversions.
     * Data is assumed to be in the ENU frame when it is received.
     * */
    if (imu_data) {
      // First, convert the transform and measurement rotation to RPY
      // @todo: There must be a way to handle this with quaternions. Need to
      // look into it.
      double rollOffset = 0;
      double pitchOffset = 0;
      double yaw_offset = 0;
      double roll = 0;
      double pitch = 0;
      double yaw = 0;
      ros_filter_utilities::quatToRPY(target_frame_trans.getRotation(),
        rollOffset, pitchOffset, yaw_offset);
      ros_filter_utilities::quatToRPY(pose_tmp.getRotation(), roll, pitch, yaw);

      // 6b. Apply the offset (making sure to bound them), and throw them in a
      // vector
      tf2::Vector3 rpy_angles(
        filter_utilities::clampRotation(roll - rollOffset),
        filter_utilities::clampRotation(pitch - pitchOffset),
        filter_utilities::clampRotation(yaw - yaw_offset));

      // 6c. Now we need to rotate the roll and pitch by the yaw offset value.
      // Imagine a case where an IMU is mounted facing sideways. In that case
      // pitch for the IMU's world frame is roll for the robot.
      tf2::Matrix3x3 mat;
      mat.setRPY(0.0, 0.0, yaw_offset);
      rpy_angles = mat * rpy_angles;
      pose_tmp.getBasis().setRPY(rpy_angles.getX(), rpy_angles.getY(),
        rpy_angles.getZ());

      // We will use this target transformation later on, but
      // we've already transformed this data as if the IMU
      // were mounted neutrall on the robot, so we can just
      // make the transform the identity.
      target_frame_trans.setIdentity();
    }

    // 7. Two cases: if we're in differential mode, we need to generate a twist
    // message. Otherwise, we just transform it to the target frame.
    if (differential) {
      bool success = false;

      // We're going to be playing with pose_tmp, so store it,
      // as we'll need to save its current value for the next
      // measurement.
      cur_measurement = pose_tmp;

      // Make sure we have previous measurements to work with
      if (previous_measurements_.count(topic_name) > 0 &&
        previous_measurement_covariances_.count(topic_name) > 0)
      {
        // 7a. If we are carrying out differential integration and
        // we have a previous measurement for this sensor,then we
        // need to apply the inverse of that measurement to this new
        // measurement to produce a "delta" measurement between the two.
        // Even if we're not using all of the variables from this sensor,
        // we need to use the whole measurement to determine the delta
        // to the new measurement
        tf2::Transform prev_measurement = previous_measurements_[topic_name];
        pose_tmp.setData(prev_measurement.inverseTimes(pose_tmp));

        RF_DEBUG(
          "Previous measurement:\n" <<
            previous_measurements_[topic_name] <<
            "\nAfter removing previous measurement, measurement delta is:\n" <<
            pose_tmp << "\n");

        // 7b. Now we we have a measurement delta in the frame_id of the
        // message, but we want that delta to be in the target frame, so
        // we need to apply the rotation of the target frame transform.
        target_frame_trans.setOrigin(tf2::Vector3(0.0, 0.0, 0.0));
        pose_tmp.mult(target_frame_trans, pose_tmp);

        RF_DEBUG("After rotating to the target frame, measurement delta is:\n" <<
          pose_tmp << "\n");

        // 7c. Now use the time difference from the last message to compute
        // translational and rotational velocities
        double dt = filter_utilities::toSec(msg->header.stamp) -
          filter_utilities::toSec(last_message_times_[topic_name]);
        double xVel = pose_tmp.getOrigin().getX() / dt;
        double yVel = pose_tmp.getOrigin().getY() / dt;
        double zVel = pose_tmp.getOrigin().getZ() / dt;

        double rollVel = 0;
        double pitchVel = 0;
        double yawVel = 0;

        ros_filter_utilities::quatToRPY(pose_tmp.getRotation(), rollVel,
          pitchVel, yawVel);
        rollVel /= dt;
        pitchVel /= dt;
        yawVel /= dt;

        RF_DEBUG("Previous message time was " <<
          filter_utilities::toSec(last_message_times_[topic_name]) <<
          ", current message time is " <<
          filter_utilities::toSec(msg->header.stamp) << ", delta is " <<
          dt << ", velocity is (vX, vY, vZ): (" << xVel << ", " <<
          yVel << ", " << zVel << ")\n" <<
          "(vRoll, vPitch, vYaw): (" << rollVel << ", " << pitchVel <<
          ", " << yawVel << ")\n");

        // 7d. Fill out the velocity data in the message
        geometry_msgs::msg::TwistWithCovarianceStamped::SharedPtr twist_ptr =
          std::make_shared<geometry_msgs::msg::TwistWithCovarianceStamped>();
        twist_ptr->header = msg->header;
        twist_ptr->header.frame_id = base_link_frame_id_;
        twist_ptr->twist.twist.linear.x = xVel;
        twist_ptr->twist.twist.linear.y = yVel;
        twist_ptr->twist.twist.linear.z = zVel;
        twist_ptr->twist.twist.angular.x = rollVel;
        twist_ptr->twist.twist.angular.y = pitchVel;
        twist_ptr->twist.twist.angular.z = yawVel;
        std::vector<bool> twist_update_vec(STATE_SIZE, false);
        std::copy(update_vector.begin() + POSITION_OFFSET,
          update_vector.begin() + POSE_SIZE,
          twist_update_vec.begin() + POSITION_V_OFFSET);
        std::copy(twist_update_vec.begin(), twist_update_vec.end(),
          update_vector.begin());

        // 7e. Now rotate the previous covariance for this measurement to get it
        // into the target frame, and add the current measurement's rotated
        // covariance to the previous measurement's rotated covariance, and
        // multiply by the time delta.
        Eigen::MatrixXd prev_covar_rotated =
          rot6d * previous_measurement_covariances_[topic_name] *
          rot6d.transpose();
        covariance_rotated =
          (covariance_rotated.eval() + prev_covar_rotated) * dt;
        copyCovariance(covariance_rotated, &(twist_ptr->twist.covariance[0]),
          POSE_SIZE);

        RF_DEBUG("Previous measurement covariance:\n" <<
          previous_measurement_covariances_[topic_name] <<
          "\nPrevious measurement covariance rotated:\n" <<
          prev_covar_rotated << "\nFinal twist covariance:\n" <<
          covariance_rotated << "\n");

        // Now pass this on to prepareTwist, which will convert it to the
        // required frame
        success = prepareTwist(twist_ptr, topic_name + "_twist",
            twist_ptr->header.frame_id, update_vector,
            measurement, measurement_covariance);
      }

      // 7f. Update the previous measurement and measurement covariance
      previous_measurements_[topic_name] = cur_measurement;
      previous_measurement_covariances_[topic_name] = covariance;

      retVal = success;
    } else {
      // 7g. If we're in relative mode, remove the initial measurement
      if (relative) {
        if (initial_measurements_.count(topic_name) == 0) {
          initial_measurements_.insert(
            std::pair<std::string, tf2::Transform>(topic_name, pose_tmp));
        }

        tf2::Transform initial_measurement = initial_measurements_[topic_name];
        pose_tmp.setData(initial_measurement.inverseTimes(pose_tmp));
      }

      // 7h. Apply the target frame transformation to the pose object.
      pose_tmp.mult(target_frame_trans, pose_tmp);
      pose_tmp.frame_id_ = final_target_frame;

      // 7i. Finally, copy everything into our measurement and covariance
      // objects
      measurement(StateMemberX) = pose_tmp.getOrigin().x();
      measurement(StateMemberY) = pose_tmp.getOrigin().y();
      measurement(StateMemberZ) = pose_tmp.getOrigin().z();

      // The filter needs roll, pitch, and yaw values instead of quaternions
      double roll, pitch, yaw;
      ros_filter_utilities::quatToRPY(pose_tmp.getRotation(), roll, pitch, yaw);
      measurement(StateMemberRoll) = roll;
      measurement(StateMemberPitch) = pitch;
      measurement(StateMemberYaw) = yaw;

      measurement_covariance.block(0, 0, POSE_SIZE, POSE_SIZE) =
        covariance_rotated.block(0, 0, POSE_SIZE, POSE_SIZE);

      // 8. Handle 2D mode
      if (two_d_mode_) {
        forceTwoD(measurement, measurement_covariance, update_vector);
      }

      retVal = true;
    }
  } else {
    retVal = false;

    RF_DEBUG("Could not transform measurement into " << final_target_frame <<
      ". Ignoring...");
  }

  RF_DEBUG("\n----- /RosFilter<T>::preparePose (" << topic_name << ") ------\n");

  return retVal;
}

template<typename T>
bool RosFilter<T>::prepareTwist(
  const geometry_msgs::msg::TwistWithCovarianceStamped::SharedPtr msg,
  const std::string & topic_name, const std::string & target_frame,
  std::vector<bool> & update_vector, Eigen::VectorXd & measurement,
  Eigen::MatrixXd & measurement_covariance)
{
  RF_DEBUG("------ RosFilter<T>::prepareTwist (" << topic_name << ") ------\n");

  // 1. Get the measurement into two separate vector objects.
  tf2::Vector3 twist_lin(msg->twist.twist.linear.x, msg->twist.twist.linear.y,
    msg->twist.twist.linear.z);
  tf2::Vector3 meas_twist_rot(msg->twist.twist.angular.x,
    msg->twist.twist.angular.y,
    msg->twist.twist.angular.z);

  // 1a. This sensor may or may not measure rotational velocity. Regardless,
  // if it measures linear velocity, then later on, we'll need to remove "false"
  // linear velocity resulting from angular velocity and the translational
  // offset of the sensor from the vehicle origin.
  const Eigen::VectorXd & state = filter_.getState();
  tf2::Vector3 state_twist_rot(state(StateMemberVroll),
    state(StateMemberVpitch),
    state(StateMemberVyaw));

  // Determine the frame_id of the data
  std::string msg_frame =
    (msg->header.frame_id == "" ? target_frame : msg->header.frame_id);

  // 2. robot_localization lets users configure which variables from the sensor
  // should be
  //    fused with the filter. This is specified at the sensor level. However,
  //    the data may go through transforms before being fused with the state
  //    estimate. In that case, we need to know which of the transformed
  //    variables came from the pre-transformed "approved" variables (i.e., the
  //    ones that had "true" in their xxx_config parameter). To do this, we
  //    construct matrices using the update vector values on the diagonals, pass
  //    this matrix through the rotation, and use the length of each row to
  //    determine the transformed update vector.
  tf2::Matrix3x3 maskLin(update_vector[StateMemberVx], 0, 0, 0,
    update_vector[StateMemberVy], 0, 0, 0,
    update_vector[StateMemberVz]);

  tf2::Matrix3x3 maskRot(update_vector[StateMemberVroll], 0, 0, 0,
    update_vector[StateMemberVpitch], 0, 0, 0,
    update_vector[StateMemberVyaw]);

  // 3. We'll need to rotate the covariance as well
  Eigen::MatrixXd covariance_rotated(TWIST_SIZE, TWIST_SIZE);
  covariance_rotated.setZero();

  copyCovariance(&(msg->twist.covariance[0]), covariance_rotated, topic_name,
    update_vector, POSITION_V_OFFSET, TWIST_SIZE);

  RF_DEBUG("Original measurement as tf object:\nLinear: " <<
    twist_lin << "Rotational: " << meas_twist_rot <<
    "\nOriginal update vector:\n" <<
    update_vector << "\nOriginal covariance matrix:\n" <<
    covariance_rotated << "\n");

  // 4. We need to transform this into the target frame (probably base_link)
  tf2::Transform target_frame_trans;
  bool can_transform = ros_filter_utilities::lookupTransformSafe(
    tf_buffer_.get(), target_frame, msg_frame, msg->header.stamp, tf_timeout_,
    target_frame_trans);

  if (can_transform) {
    // Transform to correct frame. Note that we can get linear velocity
    // as a result of the sensor offset and rotational velocity
    meas_twist_rot = target_frame_trans.getBasis() * meas_twist_rot;
    twist_lin = target_frame_trans.getBasis() * twist_lin +
      target_frame_trans.getOrigin().cross(state_twist_rot);
    maskLin = target_frame_trans.getBasis() * maskLin;
    maskRot = target_frame_trans.getBasis() * maskRot;

    // Now copy the mask values back into the update vector
    update_vector[StateMemberVx] = static_cast<int>(
      maskLin.getRow(StateMemberVx - POSITION_V_OFFSET).length() >= 1e-6);
    update_vector[StateMemberVy] = static_cast<int>(
      maskLin.getRow(StateMemberVy - POSITION_V_OFFSET).length() >= 1e-6);
    update_vector[StateMemberVz] = static_cast<int>(
      maskLin.getRow(StateMemberVz - POSITION_V_OFFSET).length() >= 1e-6);
    update_vector[StateMemberVroll] = static_cast<int>(
      maskRot.getRow(StateMemberVroll - ORIENTATION_V_OFFSET).length() >=
      1e-6);
    update_vector[StateMemberVpitch] = static_cast<int>(
      maskRot.getRow(StateMemberVpitch - ORIENTATION_V_OFFSET).length() >=
      1e-6);
    update_vector[StateMemberVyaw] = static_cast<int>(
      maskRot.getRow(StateMemberVyaw - ORIENTATION_V_OFFSET).length() >=
      1e-6);

    RF_DEBUG(msg->header.frame_id <<
      "->" << target_frame << " transform:\n" <<
      target_frame_trans << "\nAfter applying transform to " <<
      target_frame << ", update vector is:\n" <<
      update_vector << "\nAfter applying transform to " <<
      target_frame << ", measurement is:\n" <<
      "Linear: " << twist_lin << "Rotational: " << meas_twist_rot <<
      "\n");

    // 5. Now rotate the covariance: create an augmented
    // matrix that contains a 3D rotation matrix in the
    // upper-left and lower-right quadrants, and zeros
    // elsewhere
    tf2::Matrix3x3 rot(target_frame_trans.getRotation());
    Eigen::MatrixXd rot6d(TWIST_SIZE, TWIST_SIZE);
    rot6d.setIdentity();

    for (size_t r_ind = 0; r_ind < POSITION_SIZE; ++r_ind) {
      rot6d(r_ind, 0) = rot.getRow(r_ind).getX();
      rot6d(r_ind, 1) = rot.getRow(r_ind).getY();
      rot6d(r_ind, 2) = rot.getRow(r_ind).getZ();
      rot6d(r_ind + POSITION_SIZE, 3) = rot.getRow(r_ind).getX();
      rot6d(r_ind + POSITION_SIZE, 4) = rot.getRow(r_ind).getY();
      rot6d(r_ind + POSITION_SIZE, 5) = rot.getRow(r_ind).getZ();
    }

    // Carry out the rotation
    covariance_rotated = rot6d * covariance_rotated.eval() * rot6d.transpose();

    RF_DEBUG("Transformed covariance is \n" << covariance_rotated << "\n");

    // 6. Store our corrected measurement and covariance
    measurement(StateMemberVx) = twist_lin.getX();
    measurement(StateMemberVy) = twist_lin.getY();
    measurement(StateMemberVz) = twist_lin.getZ();
    measurement(StateMemberVroll) = meas_twist_rot.getX();
    measurement(StateMemberVpitch) = meas_twist_rot.getY();
    measurement(StateMemberVyaw) = meas_twist_rot.getZ();

    // Copy the covariances
    measurement_covariance.block(POSITION_V_OFFSET, POSITION_V_OFFSET,
      TWIST_SIZE, TWIST_SIZE) =
      covariance_rotated.block(0, 0, TWIST_SIZE, TWIST_SIZE);

    // 7. Handle 2D mode
    if (two_d_mode_) {
      forceTwoD(measurement, measurement_covariance, update_vector);
    }
  } else {
    RF_DEBUG("Could not transform measurement into " << target_frame <<
      ". Ignoring...");
  }

  RF_DEBUG("\n----- /RosFilter<T>::prepareTwist (" << topic_name << ") ------\n");

  return can_transform;
}

template<typename T>
void RosFilter<T>::saveFilterState(T & filter)
{
  FilterStatePtr state = FilterStatePtr(new FilterState());
  state->state_ = Eigen::VectorXd(filter.getState());
  state->estimate_error_covariance_ =
    Eigen::MatrixXd(filter.getEstimateErrorCovariance());
  state->last_measurement_time_ = filter.getLastMeasurementTime();
  state->latest_control_ = Eigen::VectorXd(filter.getControl());
  state->latest_control_time_ = filter.getControlTime();
  filter_state_history_.push_back(state);
  RF_DEBUG("Saved state with timestamp " <<
    std::setprecision(20) <<
    filter_utilities::toSec(state->last_measurement_time_) <<
    " to history. " << filter_state_history_.size() <<
    " measurements are in the queue.\n");
}

template<typename T>
bool RosFilter<T>::revertTo(const rclcpp::Time & time)
{
  RF_DEBUG("\n----- RosFilter<T>::revertTo -----\n");
  RF_DEBUG("\nRequested time was " << std::setprecision(20) <<
    filter_utilities::toSec(time) << "\n")

  // Walk back through the queue until we reach a filter state whose time stamp
  // is less than or equal to the requested time. Since every saved state after
  // that time will be overwritten/corrected, we can pop from the queue.
  while (!filter_state_history_.empty() &&
    filter_state_history_.back()->last_measurement_time_ > time)
  {
    filter_state_history_.pop_back();
  }

  // The state and measurement histories are stored at the same time, so if we
  // have insufficient state history, we will also have insufficient measurement
  // history.
  if (filter_state_history_.empty()) {
    RF_DEBUG("Insufficient history to revert to time " <<
      filter_utilities::toSec(time) << "\n");

    return false;
  }

  // Reset filter to the latest state from the queue.
  const FilterStatePtr & state = filter_state_history_.back();
  filter_.setState(state->state_);
  filter_.setEstimateErrorCovariance(state->estimate_error_covariance_);
  filter_.setLastMeasurementTime(state->last_measurement_time_);

  RF_DEBUG("Reverted to state with time " <<
    filter_utilities::toSec(state->last_measurement_time_) << "\n");

  // Repeat for measurements, but push every measurement onto the measurement
  // queue as we go
  int restored_measurements = 0;
  while (!measurement_history_.empty() &&
    measurement_history_.back()->time_ > time)
  {
    measurement_queue_.push(measurement_history_.back());
    measurement_history_.pop_back();
    restored_measurements++;
  }

  RF_DEBUG("Restored " << restored_measurements << " to measurement queue.\n");

  RF_DEBUG("\n----- /RosFilter<T>::revertTo\n");

  return true;
}

template<typename T>
void RosFilter<T>::clearExpiredHistory(const rclcpp::Time cutoff_time)
{
  RF_DEBUG("\n----- RosFilter<T>::clearExpiredHistory -----" <<
    "\nCutoff time is " << filter_utilities::toSec(cutoff_time) <<
    "\n");

  int popped_measurements = 0;
  int popped_states = 0;

  while (!measurement_history_.empty() &&
    measurement_history_.front()->time_ < cutoff_time)
  {
    measurement_history_.pop_front();
    popped_measurements++;
  }

  while (!filter_state_history_.empty() &&
    filter_state_history_.front()->last_measurement_time_ < cutoff_time)
  {
    filter_state_history_.pop_front();
    popped_states++;
  }

  RF_DEBUG("\nPopped " << popped_measurements << " measurements and " <<
    popped_states <<
    " states from their respective queues." <<
    "\n---- /RosFilter<T>::clearExpiredHistory ----\n");
}
}  // namespace robot_localization

template class robot_localization::RosFilter<robot_localization::Ekf>;
template class robot_localization::RosFilter<robot_localization::Ukf>;<|MERGE_RESOLUTION|>--- conflicted
+++ resolved
@@ -953,14 +953,11 @@
     this->create_service<robot_localization::srv::SetPose>(
     "set_pose", std::bind(&RosFilter<T>::setPoseSrvCallback, this,
     std::placeholders::_1, std::placeholders::_2, std::placeholders::_3));
-<<<<<<< HEAD
 
   // Create a service for manually enabling the filter
   enable_filter_srv_ = this->create_service<std_srvs::srv::Empty>("enable",
     std::bind(&RosFilter::enableFilterSrvCallback, this, std::placeholders::_1,
     std::placeholders::_2, std::placeholders::_3));
-=======
->>>>>>> a8ee797a
 
   // Init the last last measurement time so we don't get a huge initial delta
   filter_.setLastMeasurementTime(this->now());
@@ -1803,7 +1800,6 @@
     std::chrono::milliseconds(timespan_ms),
     std::bind(&RosFilter<T>::periodicUpdate, this));
 }
-<<<<<<< HEAD
 
 template<typename T>
 void RosFilter<T>::periodicUpdate()
@@ -1906,112 +1902,8 @@
           filtered_position.header.frame_id << ", expected " <<
           map_frame_id_ << " or " << odom_frame_id_ << "\n";
       }
-=======
-
-template<typename T>
-void RosFilter<T>::periodicUpdate()
-{
-  rclcpp::Time cur_time = this->now();
-
-  // Now we'll integrate any measurements we've received
-  integrateMeasurements(cur_time);
-
-  // Get latest state and publish it
-  nav_msgs::msg::Odometry filtered_position;
-
-  if (getFilteredOdometryMessage(filtered_position)) {
-    world_base_link_trans_msg_.header.stamp =
-      tf_time_offset_ + filtered_position.header.stamp;
-    world_base_link_trans_msg_.header.frame_id =
-      filtered_position.header.frame_id;
-    world_base_link_trans_msg_.child_frame_id =
-      filtered_position.child_frame_id;
-
-    world_base_link_trans_msg_.transform.translation.x =
-      filtered_position.pose.pose.position.x;
-    world_base_link_trans_msg_.transform.translation.y =
-      filtered_position.pose.pose.position.y;
-    world_base_link_trans_msg_.transform.translation.z =
-      filtered_position.pose.pose.position.z;
-    world_base_link_trans_msg_.transform.rotation =
-      filtered_position.pose.pose.orientation;
-
-    // If the world_frame_id_ is the odom_frame_id_ frame, then we can just
-    // send the transform. If the world_frame_id_ is the map_frame_id_ frame,
-    // we'll have some work to do.
-    if (publish_transform_) {
-      if (filtered_position.header.frame_id == odom_frame_id_) {
-        world_transform_broadcaster_->sendTransform(world_base_link_trans_msg_);
-      } else if (filtered_position.header.frame_id == map_frame_id_) {
-        try {
-          tf2::Transform world_base_link_trans;
-          tf2::fromMsg(world_base_link_trans_msg_.transform,
-            world_base_link_trans);
-
-          tf2::Transform odom_base_link_trans;
-          tf2::fromMsg(tf_buffer_
-            ->lookupTransform(base_link_frame_id_,
-            odom_frame_id_,
-            tf2::TimePointZero)
-            .transform,
-            odom_base_link_trans);
-
-          /*
-           * First, see these two references:
-           * http://wiki.ros.org/tf/Overview/Using%20Published%20Transforms#lookupTransform
-           * http://wiki.ros.org/geometry/CoordinateFrameConventions#Transform_Direction
-           * We have a transform from map_frame_id_->base_link_frame_id_, but
-           * it would actually transform a given pose from
-           * base_link_frame_id_->map_frame_id_. We then used lookupTransform,
-           * whose first two arguments are target frame and source frame, to
-           * get a transform from base_link_frame_id_->odom_frame_id_.
-           * However, this transform would actually transform data from
-           * odom_frame_id_->base_link_frame_id_. Now imagine that we have a
-           * position in the map_frame_id_ frame. First, we multiply it by the
-           * inverse of the map_frame_id_->baseLinkFrameId, which will
-           * transform that data from map_frame_id_ to base_link_frame_id_.
-           * Now we want to go from base_link_frame_id_->odom_frame_id_, but
-           * the transform we have takes data from
-           * odom_frame_id_->base_link_frame_id_, so we need its inverse as
-           * well. We have now transformed our data from map_frame_id_ to
-           * odom_frame_id_. However, if we want other users to be able to do
-           * the same, we need to broadcast the inverse of that entire
-           * transform.
-           */
-          tf2::Transform map_odom_trans;
-          map_odom_trans.mult(world_base_link_trans, odom_base_link_trans);
-
-          geometry_msgs::msg::TransformStamped map_odom_trans_msg;
-          map_odom_trans_msg.transform = tf2::toMsg(map_odom_trans);
-          map_odom_trans_msg.header.stamp =
-            tf_time_offset_ + filtered_position.header.stamp;
-          map_odom_trans_msg.header.frame_id = map_frame_id_;
-          map_odom_trans_msg.child_frame_id = odom_frame_id_;
-
-          world_transform_broadcaster_->sendTransform(map_odom_trans_msg);
-        } catch (...) {
-          // ROS_ERROR_STREAM_DELAYED_THROTTLE(5.0, "Could not obtain
-          // transform from "
-          //                                  << odom_frame_id_ << "->" <<
-          //                                  base_link_frame_id_);
-        }
-      } else {
-        std::cerr << "Odometry message frame_id was " <<
-          filtered_position.header.frame_id << ", expected " <<
-          map_frame_id_ << " or " << odom_frame_id_ << "\n";
-      }
-    }
-
-    // Fire off the position and the transform
-    position_pub_->publish(filtered_position);
-
-    if (print_diagnostics_) {
-      freq_diag_->tick();
->>>>>>> a8ee797a
-    }
-  }
-
-<<<<<<< HEAD
+    }
+
     // Fire off the position and the transform
     position_pub_->publish(filtered_position);
 
@@ -2047,35 +1939,6 @@
     clearExpiredHistory(filter_.getLastMeasurementTime() - history_length_);
   }
 
-=======
-  // Publish the acceleration if desired and filter is initialized
-  geometry_msgs::msg::AccelWithCovarianceStamped filtered_acceleration;
-  if (publish_acceleration_ &&
-    getFilteredAccelMessage(filtered_acceleration))
-  {
-    accel_pub_->publish(filtered_acceleration);
-  }
-
-  /* Diagnostics can behave strangely when playing back from bag
-   * files and using simulated time, so we have to check for
-   * time suddenly moving backwards as well as the standard
-   * timeout criterion before publishing. */
-
-  double diag_duration = (cur_time - last_diag_time_).nanoseconds();
-  if (print_diagnostics_ &&
-    (diag_duration >= diagnostic_updater_->getPeriod().nanoseconds() ||
-    diag_duration < 0.0))
-  {
-    diagnostic_updater_->force_update();
-    last_diag_time_ = cur_time;
-  }
-
-  // Clear out expired history data
-  if (smooth_lagged_data_) {
-    clearExpiredHistory(filter_.getLastMeasurementTime() - history_length_);
-  }
-
->>>>>>> a8ee797a
   if ((this->now() - cur_time).seconds() > 1. / frequency_) {
     std::cerr <<
       "Failed to meet update rate! Try decreasing the rate, limiting "
@@ -2151,7 +2014,6 @@
     std::make_shared<geometry_msgs::msg::PoseWithCovarianceStamped>(
     request->pose);
   setPoseCallback(msg);
-<<<<<<< HEAD
 
   return true;
 }
@@ -2173,9 +2035,7 @@
       this->get_name());
     enabled_ = true;
   }
-=======
-
->>>>>>> a8ee797a
+
   return true;
 }
 
