--- conflicted
+++ resolved
@@ -1,11 +1,7 @@
 <?xml version="1.0"?>
 <package>
   <name>robot_localization</name>
-<<<<<<< HEAD
-  <version>2.1.3</version>
-=======
-  <version>1.1.4</version>
->>>>>>> 56813952
+  <version>2.1.4</version>
   <description>The robot_localization package provides nonlinear state estimation through sensor fusion of an abritrary number of sensors.</description>
 
   <maintainer email="tmoore@cra.com">Tom Moore</maintainer>
@@ -35,13 +31,7 @@
   <run_depend>tf</run_depend>
   <run_depend>cmake_modules</run_depend>
   <run_depend>eigen</run_depend>
-<<<<<<< HEAD
 
   <test_depend>rostest</test_depend>
 
-=======
-  
-  <test_depend>rostest</test_depend>
-  
->>>>>>> 56813952
 </package>